/*
 * Copyright 2001-2013 Artima, Inc.
 *
 * Licensed under the Apache License, Version 2.0 (the "License");
 * you may not use this file except in compliance with the License.
 * You may obtain a copy of the License at
 *
 *     http://www.apache.org/licenses/LICENSE-2.0
 *
 * Unless required by applicable law or agreed to in writing, software
 * distributed under the License is distributed on an "AS IS" BASIS,
 * WITHOUT WARRANTIES OR CONDITIONS OF ANY KIND, either express or implied.
 * See the License for the specific language governing permissions and
 * limitations under the License.
 */
package org.scalatest

import org.scalautils.Equality
<<<<<<< HEAD
import org.scalautils.NormalizingEquality
=======
import SharedHelpers._
>>>>>>> 4496b6dd

class OptionShouldContainSpec extends Spec with Matchers {

  object `an Option` {

    val some: Option[String] = Some("hi")
    val none: Option[String] = None

    object `when used with contain (value) syntax` {

      def `should do nothing if valid, else throw a TFE with an appropriate error message` {
        some should contain ("hi")
        Some("hi") should contain ("hi")

        val e1 = intercept[TestFailedException] {
          some should contain ("ho")
        }
        e1.message.get should be (Resources("didNotContainExpectedElement", some, "\"ho\""))
        e1.failedCodeFileName.get should be ("OptionShouldContainSpec.scala")
        e1.failedCodeLineNumber.get should be (thisLineNumber - 4)

        val e2 = intercept[TestFailedException] {
          none should contain ("ho")
        }
        e2.message.get should be (Resources("didNotContainExpectedElement", none, "\"ho\""))
        e2.failedCodeFileName.get should be ("OptionShouldContainSpec.scala")
        e2.failedCodeLineNumber.get should be (thisLineNumber - 4)

        val e4 = intercept[TestFailedException] {
          Some("hi") should contain ("ho")
        }
        e4.message.get should be (Resources("didNotContainExpectedElement", some, "\"ho\""))
        e4.failedCodeFileName.get should be ("OptionShouldContainSpec.scala")
        e4.failedCodeLineNumber.get should be (thisLineNumber - 4)
      }

      def `should use the implicit Equality in scope` {
        some should contain ("hi")
        intercept[TestFailedException] {
          some should contain ("ho")
        }
        implicit val e = new Equality[String] {
          def areEqual(a: String, b: Any): Boolean = a != b
        }
        some should contain ("ho")
        intercept[TestFailedException] {
          some should contain ("hi")
        }
      }
    }

    object `when used with not contain value syntax` {

      def `should do nothing if valid, else throw a TFE with an appropriate error message` {
        some should not contain "ho"
        Some("hi") should not contain "ho"
        none should not contain "hi"

        val e3 = intercept[TestFailedException] {
          some should not contain "hi"
        }
        e3.message.get should be (Resources("containedExpectedElement", some, "\"hi\""))
        e3.failedCodeFileName.get should be ("OptionShouldContainSpec.scala")
        e3.failedCodeLineNumber.get should be (thisLineNumber - 4)

        val e5 = intercept[TestFailedException] {
          Some("hi") should not contain "hi"
        }
        e5.message.get should be (Resources("containedExpectedElement", some, "\"hi\""))
        e5.failedCodeFileName.get should be ("OptionShouldContainSpec.scala")
        e5.failedCodeLineNumber.get should be (thisLineNumber - 4)
      }

      def `should use the implicit Equality in scope` {
        some should not contain "ho"
        intercept[TestFailedException] {
          some should not contain "hi"
        }
        implicit val e = new Equality[String] {
          def areEqual(a: String, b: Any): Boolean = a != b
        }
        some should not contain "hi"
        intercept[TestFailedException] {
          some should not contain "ho"
        }
      }
    }

    object `when used with not (contain (value)) syntax` {

      def `should do nothing if valid, else throw a TFE with an appropriate error message` {

        some should not (contain ("ho"))
        Some("hi") should not (contain ("ho"))
        none should not (contain ("hi"))

        val e3 = intercept[TestFailedException] {
          some should not (contain ("hi"))
        }
        e3.message.get should be (Resources("containedExpectedElement", some, "\"hi\""))
        e3.failedCodeFileName.get should be ("OptionShouldContainSpec.scala")
        e3.failedCodeLineNumber.get should be (thisLineNumber - 4)

        val e5 = intercept[TestFailedException] {
          Some("hi") should not (contain ("hi"))
        }
        e5.message.get should be (Resources("containedExpectedElement", some, "\"hi\""))
        e5.failedCodeFileName.get should be ("OptionShouldContainSpec.scala")
        e5.failedCodeLineNumber.get should be (thisLineNumber - 4)
      }

      def `should use the implicit Equality in scope` {
        some should not (contain ("ho"))
        intercept[TestFailedException] {
          some should not (contain ("hi"))
        }
        implicit val e = new Equality[String] {
          def areEqual(a: String, b: Any): Boolean = a != b
        }
        some should not (contain ("hi"))
        intercept[TestFailedException] {
          some should not (contain ("ho"))
        }
      }
    }

    object `when used with (not contain value) syntax` {

      def `should do nothing if valid, else throw a TFE with an appropriate error message` {
        some should (not contain "ho")
        Some("hi") should (not contain ("ho"))
        none should (not contain "hi")

        val e3 = intercept[TestFailedException] {
          some should (not contain "hi")
        }
        e3.message.get should be (Resources("containedExpectedElement", some, "\"hi\""))
        e3.failedCodeFileName.get should be ("OptionShouldContainSpec.scala")
        e3.failedCodeLineNumber.get should be (thisLineNumber - 4)

        val e5 = intercept[TestFailedException] {
          Some("hi") should (not contain "hi")
        }
        e5.message.get should be (Resources("containedExpectedElement", some, "\"hi\""))
        e5.failedCodeFileName.get should be ("OptionShouldContainSpec.scala")
        e5.failedCodeLineNumber.get should be (thisLineNumber - 4)
      }

      def `should use the implicit Equality in scope` {
        some should (not contain "ho")
        intercept[TestFailedException] {
          some should (not contain "hi")
        }
        implicit val e = new Equality[String] {
          def areEqual(a: String, b: Any): Boolean = a != b
        }
        some should (not contain "hi")
        intercept[TestFailedException] {
          some should (not contain "ho")
        }
      }
    }
  }

  object `a collection of Options` {

    val some1s: Vector[Option[Int]] = Vector(Some(1), Some(1), Some(1))
    val somes: Vector[Option[Int]] = Vector(Some(1), Some(1), Some(2))
    val nones: Vector[Option[Int]] = Vector(None, None, None)
    val somesNone: Vector[Option[Int]] = Vector(Some(1), Some(1), None)

    object `when used with contain (value) syntax` {

      def `should do nothing if valid, else throw a TFE with an appropriate error message` {

        all (some1s) should contain (1)
        atLeast (2, somes) should contain (1)
        atMost (2, somes) should contain (2)
        no (somes) should contain (3)
        no (nones) should contain (1)
        no (somesNone) should contain (3)

        val e1 = intercept[TestFailedException] {
          all (somes) should contain (1)
        }
        e1.failedCodeFileName.get should be ("OptionShouldContainSpec.scala")
        e1.failedCodeLineNumber.get should be (thisLineNumber - 3)
        e1.message should be (Some("'all' inspection failed, because: \n" +
                                   "  at index 2, Some(2) did not contain element 1 (OptionShouldContainSpec.scala:" + (thisLineNumber - 5) + ") \n" +
                                   "in Vector(Some(1), Some(1), Some(2))"))

        val e2 = intercept[TestFailedException] {
          all (nones) should contain ("ho")
        }
        e2.failedCodeFileName.get should be ("OptionShouldContainSpec.scala")
        e2.failedCodeLineNumber.get should be (thisLineNumber - 3)
        e2.message should be (Some("'all' inspection failed, because: \n" +
                                   "  at index 0, None did not contain element \"ho\" (OptionShouldContainSpec.scala:" + (thisLineNumber - 5) + ") \n" +
                                   "in Vector(None, None, None)"))

        val e3 = intercept[TestFailedException] {
          all (somes) should not contain (2)
        }
        e3.failedCodeFileName.get should be ("OptionShouldContainSpec.scala")
        e3.failedCodeLineNumber.get should be (thisLineNumber - 3)
        e3.message should be (Some("'all' inspection failed, because: \n" +
                                   "  at index 2, Some(2) contained element 2 (OptionShouldContainSpec.scala:" + (thisLineNumber - 5) + ") \n" +
                                   "in Vector(Some(1), Some(1), Some(2))"))

        val e4 = intercept[TestFailedException] {
          all (somes) should contain (1)
        }
        e4.failedCodeFileName.get should be ("OptionShouldContainSpec.scala")
        e4.failedCodeLineNumber.get should be (thisLineNumber - 3)
        e4.message should be (Some("'all' inspection failed, because: \n" +
                                   "  at index 2, Some(2) did not contain element 1 (OptionShouldContainSpec.scala:" + (thisLineNumber - 5) + ") \n" +
                                   "in Vector(Some(1), Some(1), Some(2))"))
      }
      def `should use the implicit Equality in scope` {
        val somes: Vector[Option[String]] = Vector(Some("hi"), Some("hi"), Some("hi"))
        intercept[TestFailedException] {
          all (somes) should contain ("ho")
        }
        implicit val e = new Equality[String] {
          def areEqual(a: String, b: Any): Boolean = a != b
        }
        all (somes) should contain ("ho")
        intercept[TestFailedException] {
          all (somes) should contain ("hi")
        }
      }
    }
    object `when used with not contain value syntax` {

      def `should do nothing if valid, else throw a TFE with an appropriate error message` {

        all (some1s) should not contain 2
        atLeast (2, somes) should not contain 2
        atMost (2, somes) should not contain 1
        no (some1s) should not contain 1 // I will recommend against double negatives, but we should test it
        all (nones) should not contain 1
        all (somesNone) should not contain 3

        val e1 = intercept[TestFailedException] {
          all (somes) should not contain 2
        }
        e1.failedCodeFileName.get should be ("OptionShouldContainSpec.scala")
        e1.failedCodeLineNumber.get should be (thisLineNumber - 3)
        e1.message should be (Some("'all' inspection failed, because: \n" +
                                   "  at index 2, Some(2) contained element 2 (OptionShouldContainSpec.scala:" + (thisLineNumber - 5) + ") \n" +
                                   "in Vector(Some(1), Some(1), Some(2))"))

        val e2 = intercept[TestFailedException] {
          atMost (2, nones) should not contain "ho"
        }
        e2.failedCodeFileName.get should be ("OptionShouldContainSpec.scala")
        e2.failedCodeLineNumber.get should be (thisLineNumber - 3)
        e2.message should be (Some("'atMost(2)' inspection failed, because 3 elements satisfied the assertion block at index 0, 1 and 2 in Vector(None, None, None)"))
      }
      def `should use the implicit Equality in scope` {
        val somes: Vector[Option[String]] = Vector(Some("hi"), Some("hi"), Some("hi"))
        all (somes) should not contain "ho"
        intercept[TestFailedException] {
          all (somes) should not contain "hi"
        }
        implicit val e = new Equality[String] {
          def areEqual(a: String, b: Any): Boolean = a != b
        }
        all (somes) should not contain "hi"
        intercept[TestFailedException] {
          all (somes) should not contain "ho"
        }
      }
    }
    object `when used with not (contain (value)) syntax` {

      def `should do nothing if valid, else throw a TFE with an appropriate error message` {

        all (some1s) should not (contain (2))
        atLeast (2, somes) should not (contain (2))
        atMost (2, somes) should not (contain (1))
        no (some1s) should not (contain (1)) // I will recommend against double negatives, but we should test it
        all (nones) should not (contain (1))
        all (somesNone) should not (contain (3))

        val e1 = intercept[TestFailedException] {
          all (somes) should not (contain (2))
        }
        e1.failedCodeFileName.get should be ("OptionShouldContainSpec.scala")
        e1.failedCodeLineNumber.get should be (thisLineNumber - 3)
        e1.message should be (Some("'all' inspection failed, because: \n" +
                                   "  at index 2, Some(2) contained element 2 (OptionShouldContainSpec.scala:" + (thisLineNumber - 5) + ") \n" +
                                   "in Vector(Some(1), Some(1), Some(2))"))

        val e2 = intercept[TestFailedException] {
          atMost (2, nones) should not (contain ("ho"))
        }
        e2.failedCodeFileName.get should be ("OptionShouldContainSpec.scala")
        e2.failedCodeLineNumber.get should be (thisLineNumber - 3)
        e2.message should be (Some("'atMost(2)' inspection failed, because 3 elements satisfied the assertion block at index 0, 1 and 2 in Vector(None, None, None)"))
      }
      def `should use the implicit Equality in scope` {
        val somes: Vector[Option[String]] = Vector(Some("hi"), Some("hi"), Some("hi"))
        all (somes) should not (contain ("ho"))
        intercept[TestFailedException] {
          all (somes) should not (contain ("hi"))
        }
        implicit val e = new Equality[String] {
          def areEqual(a: String, b: Any): Boolean = a != b
        }
        all (somes) should not (contain ("hi"))
        intercept[TestFailedException] {
          all (somes) should not (contain ("ho"))
        }
      }
    }
    object `when used with (not contain value) syntax` {

      def `should do nothing if valid, else throw a TFE with an appropriate error message` {

        all (some1s) should (not contain 2)
        atLeast (2, somes) should (not contain 2)
        atMost (2, somes) should (not contain 1)
        no (some1s) should (not contain 1) // I will recommend against double negatives, but we should test it
        all (nones) should (not contain 1)
        all (somesNone) should (not contain 3)

        val e1 = intercept[TestFailedException] {
          all (somes) should (not contain 2)
        }
        e1.failedCodeFileName.get should be ("OptionShouldContainSpec.scala")
        e1.failedCodeLineNumber.get should be (thisLineNumber - 3)
        e1.message should be (Some("'all' inspection failed, because: \n" +
                                   "  at index 2, Some(2) contained element 2 (OptionShouldContainSpec.scala:" + (thisLineNumber - 5) + ") \n" +
                                   "in Vector(Some(1), Some(1), Some(2))"))

        val e2 = intercept[TestFailedException] {
          atMost (2, nones) should (not contain "ho")
        }
        e2.failedCodeFileName.get should be ("OptionShouldContainSpec.scala")
        e2.failedCodeLineNumber.get should be (thisLineNumber - 3)
        e2.message should be (Some("'atMost(2)' inspection failed, because 3 elements satisfied the assertion block at index 0, 1 and 2 in Vector(None, None, None)"))
      }
      def `should use the implicit Equality in scope` {
        val somes: Vector[Option[String]] = Vector(Some("hi"), Some("hi"), Some("hi"))
        all (somes) should (not contain "ho")
        intercept[TestFailedException] {
          all (somes) should (not contain "hi")
        }
        implicit val e = new Equality[String] {
          def areEqual(a: String, b: Any): Boolean = a != b
        }
        all (somes) should (not contain "hi")
        intercept[TestFailedException] {
          all (somes) should (not contain "ho")
        }
      }
    }
  }
}<|MERGE_RESOLUTION|>--- conflicted
+++ resolved
@@ -16,11 +16,8 @@
 package org.scalatest
 
 import org.scalautils.Equality
-<<<<<<< HEAD
 import org.scalautils.NormalizingEquality
-=======
 import SharedHelpers._
->>>>>>> 4496b6dd
 
 class OptionShouldContainSpec extends Spec with Matchers {
 
