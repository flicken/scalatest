--- conflicted
+++ resolved
@@ -1354,16 +1354,6 @@
   def getOrElse[H >: Nothing](default: => H): H = default
   def orElse[H >: Nothing, C >: B](alternative: => H Or C): H Or C = alternative
   def toOption: None.type = None
-<<<<<<< HEAD
-  def toSeq: scala.collection.immutable.IndexedSeq[G] = Vector.empty
-  def toEither: Either[B, G] = Left(b)
-  def accumulating: G Or One[B] = Bad(One(b))
-  def toTry(implicit ev: B <:< Throwable): Failure[G] = Failure(b)
-  def swap: B Or G = Good(b)
-  def transform[H, C](gf: G => H Or C, bf: B => H Or C): H Or C = bf(b)
-  def fold[V](gf: G => V, bf: B => V): V = bf(b)
-}
-=======
   def toSeq: scala.collection.immutable.IndexedSeq[Nothing] = Vector.empty
   def toEither: Either[B, Nothing] = Left(b)
   def accumulating: Nothing Or One[B] = Bad(One(b))
@@ -1371,5 +1361,4 @@
   def swap: B Or Nothing = Good(b)
   def transform[H, C](gf: Nothing => H Or C, bf: B => H Or C): H Or C = bf(b)
   def fold[V](gf: Nothing => V, bf: B => V): V = bf(b)
-}
->>>>>>> fcf33143
+}