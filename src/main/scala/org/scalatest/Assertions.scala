--- conflicted
+++ resolved
@@ -563,77 +563,6 @@
   def assert(condition: Boolean, clue: Any): Unit = macro AssertionsMacro.assertWithClue
 
   /**
-<<<<<<< HEAD
-   * Assert that an <code>Option[String]</code> is <code>None</code>. 
-   * If the condition is <code>None</code>, this method returns normally.
-   * Else, it throws <code>TestFailedException</code> with the <code>String</code>
-   * value of the <code>Some</code>, as well as the 
-   * <code>String</code> obtained by invoking <code>toString</code> on the
-   * specified <code>clue</code>,
-   * included in the <code>TestFailedException</code>'s detail message.
-   *
-   * <p>
-   * This form of <code>assert</code> is usually called in conjunction with an
-   * implicit conversion to <code>Equalizer</code>, using a <code>===</code> comparison, as in:
-   * </p>
-   *
-   * <pre class="stHighlight">
-   * assert(a === b, "extra info reported if assertion fails")
-   * </pre>
-   *
-   * <p>
-   * For more information on how this mechanism works, see the [[org.scalactic.EqualityPolicy.Equalizer documentation for
-   * <code>Equalizer</code>]].
-   * </p>
-   *
-   * @param o the <code>Option[String]</code> to assert
-   * @param clue An object whose <code>toString</code> method returns a message to include in a failure report.
-   * @throws TestFailedException if the <code>Option[String]</code> is <code>Some</code>.
-   * @throws NullPointerException if <code>message</code> is <code>null</code>.
-   */
-  @deprecated("This method has been deprecated in favor of macro assertion and will be removed in a future version of ScalaTest. If you need this, please copy the source code into your own trait instead.")
-  def assert(o: Option[String], clue: Any) {
-    o match {
-      case Some(s) => throw newAssertionFailedException(Some(clue + "\n" + s), None, 4)
-      case None =>
-    }
-  }
-  
-  /**
-   * Assert that an <code>Option[String]</code> is <code>None</code>.
-   * If the condition is <code>None</code>, this method returns normally.
-   * Else, it throws <code>TestFailedException</code> with the <code>String</code>
-   * value of the <code>Some</code> included in the <code>TestFailedException</code>'s
-   * detail message.
-   *
-   * <p>
-   * This form of <code>assert</code> is usually called in conjunction with an
-   * implicit conversion to <code>Equalizer</code>, using a <code>===</code> comparison, as in:
-   * </p>
-   *
-   * <pre class="stHighlight">
-   * assert(a === b)
-   * </pre>
-   *
-   * <p>
-   * For more information on how this mechanism works, see the [[org.scalactic.EqualityPolicy.Equalizer documentation for
-   * <code>Equalizer</code>]].
-   * </p>
-   *
-   * @param o the <code>Option[String]</code> to assert
-   * @throws TestFailedException if the <code>Option[String]</code> is <code>Some</code>.
-   */
-  @deprecated("This method has been deprecated in favor of macro assertion and will be removed in a future version of ScalaTest. If you need this, please copy the source code into your own trait instead.")
-  def assert(o: Option[String]) {
-    o match {
-      case Some(s) => throw newAssertionFailedException(Some(s), None, 4)
-      case None =>
-    }
-  }
-
-  /**
-=======
->>>>>>> 3e7d7217
    * Assume that a boolean condition is true.
    * If the condition is <code>true</code>, this method returns normally.
    * Else, it throws <code>TestCanceledException</code>.
@@ -733,78 +662,6 @@
   def assume(condition: Boolean, clue: Any): Unit = macro AssertionsMacro.assumeWithClue
 
   /**
-<<<<<<< HEAD
-   * Assume that an <code>Option[String]</code> is <code>None</code>. 
-   * If the condition is <code>None</code>, this method returns normally.
-   * Else, it throws <code>TestCanceledException</code> with the <code>String</code>
-   * value of the <code>Some</code>, as well as the 
-   * <code>String</code> obtained by invoking <code>toString</code> on the
-   * specified <code>clue</code>,
-   * included in the <code>TestCanceledException</code>'s detail message.
-   *
-   * <p>
-   * This form of <code>assume</code> is usually called in conjunction with an
-   * implicit conversion to <code>Equalizer</code>, using a <code>===</code> comparison, as in:
-   * </p>
-   *
-   * <pre class="stHighlight">
-   * assume(a === b, "extra info reported if assertion fails")
-   * </pre>
-   *
-   * <p>
-   * For more information on how this mechanism works, see the [[org.scalactic.EqualityPolicy.Equalizer documentation for
-   * <code>Equalizer</code>]].
-   * </p>
-   *
-   * @param o the <code>Option[String]</code> to assert
-   * @param clue An object whose <code>toString</code> method returns a message to include in a failure report.
-   * @throws TestCanceledException if the <code>Option[String]</code> is <code>Some</code>.
-   * @throws NullPointerException if <code>message</code> is <code>null</code>.
-   */
-  @deprecated("This method has been deprecated in favor of macro assumption and will be removed in a future version of ScalaTest. If you need this, please copy the source code into your own trait instead.")
-  def assume(o: Option[String], clue: Any) {
-    o match {
-      case Some(s) => throw newTestCanceledException(Some(clue + "\n" + s), None, 3)
-      case None =>
-    }
-  }
-
-  /**
-   * Assume that an <code>Option[String]</code> is <code>None</code>.
-   * If the condition is <code>None</code>, this method returns normally.
-   * Else, it throws <code>TestCanceledException</code> with the <code>String</code>
-   * value of the <code>Some</code> included in the <code>TestCanceledException</code>'s
-   * detail message.
-   *
-   * <p>
-   * This form of <code>assume</code> is usually called in conjunction with an
-   * implicit conversion to <code>Equalizer</code>, using a <code>===</code> comparison, as in:
-   * </p>
-   *
-   * <pre class="stHighlight">
-   * assume(a === b)
-   * </pre>
-   *
-   * <p>
-   * For more information on how this mechanism works, see the [[org.scalactic.EqualityPolicy.Equalizer documentation for
-   * <code>Equalizer</code>]].
-   * </p>
-   *
-   * @param o the <code>Option[String]</code> to assert
-   * @throws TestCanceledException if the <code>Option[String]</code> is <code>Some</code>.
-   */
-  // def assume(o: Option[String]) = throwIfSome(o, (a: Any) => newTestCanceledException(Some(a.toString), None, 3))
-  @deprecated("This method has been deprecated in favor of macro assumption and will be removed in a future version of ScalaTest. If you need this, please copy the source code into your own trait instead.")
-  def assume(o: Option[String]) {
-    o match {
-      case Some(s) => throw newTestCanceledException(Some(s), None, 3)
-      case None =>
-    }
-  }
-
-  /**
-=======
->>>>>>> 3e7d7217
    * Asserts that a given string snippet of code does not pass the Scala type checker, failing if the given
    * snippet does not pass the Scala parser.
    *
