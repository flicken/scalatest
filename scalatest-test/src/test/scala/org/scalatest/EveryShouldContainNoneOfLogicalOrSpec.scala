--- conflicted
+++ resolved
@@ -193,13 +193,8 @@
         val e1 = intercept[TestFailedException] {
           (fumList should (be_== (toList) or contain noneOf ("FEE", "FIE", "FOE", "FUM"))) (decided by upperCaseStringEquality)
         }
-<<<<<<< HEAD
-        checkMessageStackDepth(e1, Resources("wasNotEqualTo", decorateToStringValue(fumList), decorateToStringValue(toList)) + ", and " + Resources("containedAtLeastOneOf", decorateToStringValue(fumList), "\"FEE\", \"FIE\", \"FOE\", \"FUM\""), fileName, thisLineNumber - 2)
+        checkMessageStackDepth(e1, Resources.wasNotEqualTo(decorateToStringValue(fumList), decorateToStringValue(toList)) + ", and " + Resources.containedAtLeastOneOf(decorateToStringValue(fumList), "\"FEE\", \"FIE\", \"FOE\", \"FUM\""), fileName, thisLineNumber - 2)
         (fumList should (be_== (fumList) or contain noneOf (" FEE ", " FIE ", " FOE ", " FAM "))) (after being lowerCased and trimmed)
-=======
-        checkMessageStackDepth(e1, Resources.wasNotEqualTo(decorateToStringValue(fumList), decorateToStringValue(toList)) + ", and " + Resources.containedAtLeastOneOf(decorateToStringValue(fumList), "\"FEE\", \"FIE\", \"FOE\", \"FUM\""), fileName, thisLineNumber - 2)
-        (fumList should (be (fumList) or contain noneOf (" FEE ", " FIE ", " FOE ", " FAM "))) (after being lowerCased and trimmed)
->>>>>>> e8b967b3
       }
 
       def `should throw NotAllowedException with correct stack depth and message when RHS contain duplicated value` {
@@ -242,13 +237,8 @@
         val e1 = intercept[TestFailedException] {
           (fumList should (contain noneOf ("FEE", "FIE", "FOE", "FUM") or be_== (toList))) (decided by upperCaseStringEquality)
         }
-<<<<<<< HEAD
-        checkMessageStackDepth(e1, Resources("containedAtLeastOneOf", decorateToStringValue(fumList), "\"FEE\", \"FIE\", \"FOE\", \"FUM\"") + ", and " + Resources("wasNotEqualTo", decorateToStringValue(fumList), decorateToStringValue(toList)), fileName, thisLineNumber - 2)
+        checkMessageStackDepth(e1, Resources.containedAtLeastOneOf(decorateToStringValue(fumList), "\"FEE\", \"FIE\", \"FOE\", \"FUM\"") + ", and " + Resources.wasNotEqualTo(decorateToStringValue(fumList), decorateToStringValue(toList)), fileName, thisLineNumber - 2)
         (fumList should (contain noneOf (" FEE ", " FIE ", " FOE ", " FUM ") or be_== (fumList))) (after being lowerCased and trimmed)
-=======
-        checkMessageStackDepth(e1, Resources.containedAtLeastOneOf(decorateToStringValue(fumList), "\"FEE\", \"FIE\", \"FOE\", \"FUM\"") + ", and " + Resources.wasNotEqualTo(decorateToStringValue(fumList), decorateToStringValue(toList)), fileName, thisLineNumber - 2)
-        (fumList should (contain noneOf (" FEE ", " FIE ", " FOE ", " FUM ") or be (fumList))) (after being lowerCased and trimmed)
->>>>>>> e8b967b3
       }
 
       def `should throw NotAllowedException with correct stack depth and message when RHS contain duplicated value` {
