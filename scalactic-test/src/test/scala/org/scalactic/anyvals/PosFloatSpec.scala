/*
 * Copyright 2001-2014 Artima, Inc.
 *
 * Licensed under the Apache License, Version 2.0 (the "License");
 * you may not use this file except in compliance with the License.
 * You may obtain a copy of the License at
 *
 *     http://www.apache.org/licenses/LICENSE-2.0
 *
 * Unless required by applicable law or agreed to in writing, software
 * distributed under the License is distributed on an "AS IS" BASIS,
 * WITHOUT WARRANTIES OR CONDITIONS OF ANY KIND, either express or implied.
 * See the License for the specific language governing permissions and
 * limitations under the License.
 */
package org.scalactic.anyvals

import org.scalactic._
import org.scalatest._
import prop.GeneratorDrivenPropertyChecks._
import OptionValues._
<<<<<<< HEAD
import org.scalactic.StrictCheckedEquality

class PosFloatSpec extends Spec with Matchers with StrictCheckedEquality {

=======
import org.scalacheck.{Arbitrary, Gen}
import org.scalacheck.Gen.choose

import scala.collection.immutable.NumericRange
import scala.util.{Failure, Success, Try}

class PosFloatSpec extends Spec with Matchers/* with StrictCheckedEquality*/ {

  val posFloatGen: Gen[PosFloat] =
    for {i <- choose(1, Float.MaxValue)} yield PosFloat.from(i).get

  implicit val arbPosFloat: Arbitrary[PosFloat] = Arbitrary(posFloatGen)

>>>>>>> da5f58c6
  object `A PosFloat` {
    object `should offer a from factory method that` {
      def `returns Some[PosFloat] if the passed Float is greater than 0`
      {
        PosFloat.from(50.23F).value.value shouldBe 50.23F
        PosFloat.from(100.0F).value.value shouldBe 100.0F
      }
      def `returns None if the passed Float is NOT greater than 0` {
        PosFloat.from(0.0F) shouldBe None
        PosFloat.from(-0.00001F) shouldBe None
        PosFloat.from(-99.9F) shouldBe None
      }
    } 
    def `should have a pretty toString` {
      PosFloat.from(42.0F).value.toString shouldBe "PosFloat(42.0)"
    }
    def `should return the same type from its unary_+ method` {
      +PosFloat(3.0F) shouldEqual PosFloat(3.0F)
    } 
    def `should be automatically widened to compatible AnyVal targets` {
      "PosFloat(3.0F): Int" shouldNot typeCheck
      "PosFloat(3.0F): Long" shouldNot typeCheck
      (PosFloat(3.0F): Float) shouldEqual 3.0F
      (PosFloat(3.0F): Double) shouldEqual 3.0

      "PosFloat(3.0F): PosInt" shouldNot typeCheck
      "PosFloat(3.0F): PosLong" shouldNot typeCheck
      (PosFloat(3.0F): PosFloat) shouldEqual PosFloat(3.0F)
      (PosFloat(3.0F): PosDouble) shouldEqual PosDouble(3.0)

      "PosFloat(3.0F): PosZInt" shouldNot typeCheck
      "PosFloat(3.0F): PosZLong" shouldNot typeCheck
      (PosFloat(3.0F): PosZFloat) shouldEqual PosZFloat(3.0F)
      (PosFloat(3.0F): PosZDouble) shouldEqual PosZDouble(3.0)
    }
    object `when a compatible AnyVal is passed to a + method invoked on it` {
      def `should give the same AnyVal type back at compile time, and correct value at runtime` {
        // When adding a "primitive"
        val opInt = PosFloat(3.0F) + 3
        opInt shouldEqual 6.0F

        val opLong = PosFloat(3.0F) + 3L
        opLong shouldEqual 6.0F

        val opFloat = PosFloat(3.0F) + 3.0F
        opFloat shouldEqual 6.0F

        val opDouble = PosFloat(3.0F) + 3.0
        opDouble shouldEqual 6.0

        // When adding a Pos*
        val opPosInt = PosFloat(3.0F) + PosInt(3)
        opPosInt shouldEqual 6.0F

        val opPosLong = PosFloat(3.0F) + PosLong(3L)
        opPosLong shouldEqual 6.0F

        val opPosFloat = PosFloat(3.0F) + PosFloat(3.0F)
        opPosFloat shouldEqual 6.0F

        val opPosDouble = PosFloat(3.0F) + PosDouble(3.0)
        opPosDouble shouldEqual 6.0

        // When adding a *PosZ
        val opPosZ = PosFloat(3.0F) + PosZInt(3)
        opPosZ shouldEqual 6.0F

        val opPosZLong = PosFloat(3.0F) + PosZLong(3L)
        opPosZLong shouldEqual 6.0F

        val opPosZFloat = PosFloat(3.0F) + PosZFloat(3.0F)
        opPosZFloat shouldEqual 6.0F

        val opPosZDouble = PosFloat(3.0F) + PosZDouble(3.0)
        opPosZDouble shouldEqual 6.0
      }
    }

    object `when created with apply method` {
  
      def `should compile when 8 is passed in`: Unit = {
        "PosFloat(8)" should compile
        PosFloat(8).value shouldEqual 8.0F
        "PosFloat(8L)" should compile
        PosFloat(8L).value shouldEqual 8.0F
        "PosFloat(8.0F)" should compile
        PosFloat(8.0F).value shouldEqual 8.0F
      }
  
      def `should not compile when 0 is passed in`: Unit = {
        "PosFloat(0)" shouldNot compile
        "PosFloat(0L)" shouldNot compile
        "PosFloat(0.0F)" shouldNot compile
      }
  
      def `should not compile when -8 is passed in`: Unit = {
        "PosFloat(-8)" shouldNot compile
        "PosFloat(-8L)" shouldNot compile
        "PosFloat(-8.0F)" shouldNot compile
      }
      def `should not compile when x is passed in`: Unit = {
        val a: Int = -8
        "PosFloat(a)" shouldNot compile
        val b: Long = -8L
        "PosFloat(b)" shouldNot compile
        val c: Float = -8.0F
        "PosFloat(c)" shouldNot compile
      }
    }
    object `when specified as a plain-old Float` {

      def takesPosFloat(pos: PosFloat): Float = pos.value

      def `should compile when 8 is passed in`: Unit = {
        "takesPosFloat(8)" should compile
        takesPosFloat(8) shouldEqual 8.0F
        "takesPosFloat(8L)" should compile
        takesPosFloat(8L) shouldEqual 8.0F
        "takesPosFloat(8.0F)" should compile
        takesPosFloat(8.0F) shouldEqual 8.0F
      }

      def `should not compile when 0 is passed in`: Unit = {
        "takesPosFloat(0)" shouldNot compile
        "takesPosFloat(0L)" shouldNot compile
        "takesPosFloat(0.0F)" shouldNot compile
      }

      def `should not compile when -8 is passed in`: Unit = {
        "takesPosFloat(-8)" shouldNot compile
        "takesPosFloat(-8L)" shouldNot compile
        "takesPosFloat(-8.0F)" shouldNot compile
      }

      def `should not compile when x is passed in`: Unit = {
        val x: Int = -8
        "takesPosFloat(x)" shouldNot compile
        val b: Long = -8L
        "takesPosFloat(b)" shouldNot compile
        val c: Float = -8.0F
        "takesPosFloat(c)" shouldNot compile
      }

      def `should offer a unary + method that is consistent with Float` {
        forAll { (pfloat: PosFloat) =>
          (+pfloat).toFloat shouldEqual (+(pfloat.toFloat))
        }
      }

      def `should offer a unary - method that is consistent with Float` {
        forAll { (pfloat: PosFloat) =>
          (-pfloat) shouldEqual (-(pfloat.toFloat))
        }
      }

      def `should offer '<' comparison that is consistent with Float`: Unit = {
        forAll { (pfloat: PosFloat, byte: Byte) =>
          (pfloat < byte) shouldEqual (pfloat.toFloat < byte)
        }
        forAll { (pfloat: PosFloat, short: Short) =>
          (pfloat < short) shouldEqual (pfloat.toFloat < short)
        }
        forAll { (pfloat: PosFloat, char: Char) =>
          (pfloat < char) shouldEqual (pfloat.toFloat < char)
        }
        forAll { (pfloat: PosFloat, int: Int) =>
          (pfloat < int) shouldEqual (pfloat.toFloat < int)
        }
        forAll { (pfloat: PosFloat, long: Long) =>
          (pfloat < long) shouldEqual (pfloat.toFloat < long)
        }
        forAll { (pfloat: PosFloat, float: Float) =>
          (pfloat < float) shouldEqual (pfloat.toFloat < float)
        }
        forAll { (pfloat: PosFloat, double: Double) =>
          (pfloat < double) shouldEqual (pfloat.toFloat < double)
        }
      }

      def `should offer '<=' comparison that is consistent with Float`: Unit = {
        forAll { (pfloat: PosFloat, byte: Byte) =>
          (pfloat <= byte) shouldEqual (pfloat.toFloat <= byte)
        }
        forAll { (pfloat: PosFloat, char: Char) =>
          (pfloat <= char) shouldEqual (pfloat.toFloat <= char)
        }
        forAll { (pfloat: PosFloat, short: Short) =>
          (pfloat <= short) shouldEqual (pfloat.toFloat <= short)
        }
        forAll { (pfloat: PosFloat, int: Int) =>
          (pfloat <= int) shouldEqual (pfloat.toFloat <= int)
        }
        forAll { (pfloat: PosFloat, long: Long) =>
          (pfloat <= long) shouldEqual (pfloat.toFloat <= long)
        }
        forAll { (pfloat: PosFloat, float: Float) =>
          (pfloat <= float) shouldEqual (pfloat.toFloat <= float)
        }
        forAll { (pfloat: PosFloat, double: Double) =>
          (pfloat <= double) shouldEqual (pfloat.toFloat <= double)
        }
      }

      def `should offer '>' comparison that is consistent with Float`: Unit = {
        forAll { (pfloat: PosFloat, byte: Byte) =>
          (pfloat > byte) shouldEqual (pfloat.toFloat > byte)
        }
        forAll { (pfloat: PosFloat, short: Short) =>
          (pfloat > short) shouldEqual (pfloat.toFloat > short)
        }
        forAll { (pfloat: PosFloat, char: Char) =>
          (pfloat > char) shouldEqual (pfloat.toFloat > char)
        }
        forAll { (pfloat: PosFloat, int: Int) =>
          (pfloat > int) shouldEqual (pfloat.toFloat > int)
        }
        forAll { (pfloat: PosFloat, long: Long) =>
          (pfloat > long) shouldEqual (pfloat.toFloat > long)
        }
        forAll { (pfloat: PosFloat, float: Float) =>
          (pfloat > float) shouldEqual (pfloat.toFloat > float)
        }
        forAll { (pfloat: PosFloat, double: Double) =>
          (pfloat > double) shouldEqual (pfloat.toFloat > double)
        }
      }

      def `should offer '>=' comparison that is consistent with Float`: Unit = {
        forAll { (pfloat: PosFloat, byte: Byte) =>
          (pfloat >= byte) shouldEqual (pfloat.toFloat >= byte)
        }
        forAll { (pfloat: PosFloat, short: Short) =>
          (pfloat >= short) shouldEqual (pfloat.toFloat >= short)
        }
        forAll { (pfloat: PosFloat, char: Char) =>
          (pfloat >= char) shouldEqual (pfloat.toFloat >= char)
        }
        forAll { (pfloat: PosFloat, int: Int) =>
          (pfloat >= int) shouldEqual (pfloat.toFloat >= int)
        }
        forAll { (pfloat: PosFloat, long: Long) =>
          (pfloat >= long) shouldEqual (pfloat.toFloat >= long)
        }
        forAll { (pfloat: PosFloat, float: Float) =>
          (pfloat >= float) shouldEqual (pfloat.toFloat >= float)
        }
        forAll { (pfloat: PosFloat, double: Double) =>
          (pfloat >= double) shouldEqual (pfloat.toFloat >= double)
        }
      }

      def `should offer a '+' method that is consistent with Float`: Unit = {
        forAll { (pfloat: PosFloat, byte: Byte) =>
          (pfloat + byte) shouldEqual (pfloat.toFloat + byte)
        }
        forAll { (pfloat: PosFloat, short: Short) =>
          (pfloat + short) shouldEqual (pfloat.toFloat + short)
        }
        forAll { (pfloat: PosFloat, char: Char) =>
          (pfloat + char) shouldEqual (pfloat.toFloat + char)
        }
        forAll { (pfloat: PosFloat, int: Int) =>
          (pfloat + int) shouldEqual (pfloat.toFloat + int)
        }
        forAll { (pfloat: PosFloat, long: Long) =>
          (pfloat + long) shouldEqual (pfloat.toFloat + long)
        }
        forAll { (pfloat: PosFloat, float: Float) =>
          (pfloat + float) shouldEqual (pfloat.toFloat + float)
        }
        forAll { (pfloat: PosFloat, double: Double) =>
          (pfloat + double) shouldEqual (pfloat.toFloat + double)
        }
      }

      def `should offer a '-' method that is consistent with Float`: Unit = {
        forAll { (pfloat: PosFloat, byte: Byte) =>
          (pfloat - byte) shouldEqual (pfloat.toFloat - byte)
        }
        forAll { (pfloat: PosFloat, short: Short) =>
          (pfloat - short) shouldEqual (pfloat.toFloat - short)
        }
        forAll { (pfloat: PosFloat, char: Char) =>
          (pfloat - char) shouldEqual (pfloat.toFloat - char)
        }
        forAll { (pfloat: PosFloat, int: Int) =>
          (pfloat - int) shouldEqual (pfloat.toFloat - int)
        }
        forAll { (pfloat: PosFloat, long: Long) =>
          (pfloat - long) shouldEqual (pfloat.toFloat - long)
        }
        forAll { (pfloat: PosFloat, float: Float) =>
          (pfloat - float) shouldEqual (pfloat.toFloat - float)
        }
        forAll { (pfloat: PosFloat, double: Double) =>
          (pfloat - double) shouldEqual (pfloat.toFloat - double)
        }
      }

      def `should offer a '*' method that is consistent with Float`: Unit = {
        forAll { (pfloat: PosFloat, byte: Byte) =>
          (pfloat * byte) shouldEqual (pfloat.toFloat * byte)
        }
        forAll { (pfloat: PosFloat, short: Short) =>
          (pfloat * short) shouldEqual (pfloat.toFloat * short)
        }
        forAll { (pfloat: PosFloat, char: Char) =>
          (pfloat * char) shouldEqual (pfloat.toFloat * char)
        }
        forAll { (pfloat: PosFloat, int: Int) =>
          (pfloat * int) shouldEqual (pfloat.toFloat * int)
        }
        forAll { (pfloat: PosFloat, long: Long) =>
          (pfloat * long) shouldEqual (pfloat.toFloat * long)
        }
        forAll { (pfloat: PosFloat, float: Float) =>
          (pfloat * float) shouldEqual (pfloat.toFloat * float)
        }
        forAll { (pfloat: PosFloat, double: Double) =>
          (pfloat * double) shouldEqual (pfloat.toFloat * double)
        }
      }

      def `should offer a '/' method that is consistent with Float`: Unit = {
        forAll { (pfloat: PosFloat, byte: Byte) =>
          pfloat / byte shouldEqual pfloat.toFloat / byte
        }
        forAll { (pfloat: PosFloat, short: Short) =>
          pfloat / short shouldEqual pfloat.toFloat / short
        }
        forAll { (pfloat: PosFloat, char: Char) =>
          pfloat / char shouldEqual pfloat.toFloat / char
        }
        forAll { (pfloat: PosFloat, int: Int) =>
          pfloat / int shouldEqual pfloat.toFloat / int
        }
        forAll { (pfloat: PosFloat, long: Long) =>
          pfloat / long shouldEqual pfloat.toFloat / long
        }
        forAll { (pfloat: PosFloat, float: Float) =>
          pfloat / float shouldEqual pfloat.toFloat / float
        }
        forAll { (pfloat: PosFloat, double: Double) =>
          pfloat / double shouldEqual pfloat.toFloat / double
        }
      }

      // note: since a PosInt % 0 is NaN (as opposed to PosInt / 0, which is Infinity)
      // extra logic is needed to convert to a comparable type (boolean, in this case)
      def `should offer a '%' method that is consistent with Float`: Unit = {
        forAll { (pfloat: PosFloat, byte: Byte) =>
          val res = pfloat % byte
          if (res.isNaN)
            (pfloat.toFloat % byte).isNaN shouldBe true
          else
            res shouldEqual pfloat.toFloat % byte
        }
        forAll { (pfloat: PosFloat, short: Short) =>
          val res = pfloat % short
          if (res.isNaN)
            (pfloat.toFloat % short).isNaN shouldBe true
          else
            res shouldEqual pfloat.toFloat % short
        }
        forAll { (pfloat: PosFloat, char: Char) =>
          val res = pfloat % char
          if (res.isNaN)
            (pfloat.toFloat % char).isNaN shouldBe true
          else
            res shouldEqual pfloat.toFloat % char
        }
        forAll { (pfloat: PosFloat, int: Int) =>
          val res = pfloat % int
          if (res.isNaN)
            (pfloat.toFloat % int).isNaN shouldBe true
          else
            res shouldEqual pfloat.toFloat % int
        }
        forAll { (pfloat: PosFloat, long: Long) =>
          val res = pfloat % long
          if (res.isNaN)
            (pfloat.toFloat % long).isNaN shouldBe true
          else
            res shouldEqual pfloat.toFloat % long
        }
        forAll { (pfloat: PosFloat, float: Float) =>
          val res = pfloat % float
          if (res.isNaN)
            (pfloat.toFloat % float).isNaN shouldBe true
          else
            res shouldEqual pfloat.toFloat % float
        }
        forAll { (pfloat: PosFloat, double: Double) =>
          val res = pfloat % double
          if (res.isNaN)
            (pfloat.toFloat % double).isNaN shouldBe true
          else
            res shouldEqual pfloat.toFloat % double
        }
      }

      def `should offer 'min' and 'max' methods that are consistent with Float`: Unit = {
        forAll { (pfloat1: PosFloat, pfloat2: PosFloat) =>
          pfloat1.max(pfloat2).toFloat shouldEqual pfloat1.toFloat.max(pfloat2.toFloat)
          pfloat1.min(pfloat2).toFloat shouldEqual pfloat1.toFloat.min(pfloat2.toFloat)
        }
      }

      def `should offer an 'isWhole' method that is consistent with Float`: Unit = {
        forAll { (pfloat: PosFloat) =>
          pfloat.isWhole shouldEqual pfloat.toFloat.isWhole
        }
      }

      def `should offer 'round', 'ceil', and 'floor' methods that are consistent with Float`: Unit = {
        forAll { (pfloat: PosFloat) =>
          pfloat.round.toFloat shouldEqual pfloat.toFloat.round
          pfloat.ceil.toFloat shouldEqual pfloat.toFloat.ceil
          pfloat.floor.toFloat shouldEqual pfloat.toFloat.floor
        }
      }

      def `should offer 'toRadians' and 'toDegrees' methods that are consistent with Float`: Unit = {
        forAll { (pfloat: PosFloat) =>
          pfloat.toRadians shouldEqual pfloat.toFloat.toRadians
        }
      }

      def `should offer 'to' and 'until' method that is consistent with Float`: Unit = {
        def rangeEqual[T](a: NumericRange[T], b: NumericRange[T]): Boolean =
          a.start == b.start && a.end == b.end && a.step == b.step

        forAll { (pfloat: PosFloat, end: Float, step: Float) =>
          rangeEqual(pfloat.until(end).by(1f), pfloat.toFloat.until(end).by(1f)) shouldBe true
          rangeEqual(pfloat.until(end, step), pfloat.toFloat.until(end, step)) shouldBe true
          rangeEqual(pfloat.to(end).by(1f), pfloat.toFloat.to(end).by(1f)) shouldBe true
          rangeEqual(pfloat.to(end, step), pfloat.toFloat.to(end, step)) shouldBe true
        }
      }

      def `should offer widening methods for basic types that are consistent with Float`: Unit = {
        forAll { (pfloat: PosFloat) =>
          def widen(value: Float): Float = value
          widen(pfloat) shouldEqual widen(pfloat.toFloat)
        }
        forAll { (pfloat: PosFloat) =>
          def widen(value: Double): Double = value
          widen(pfloat) shouldEqual widen(pfloat.toFloat)
        }
        forAll { (pfloat: PosFloat) =>
          def widen(value: PosDouble): PosDouble = value
          widen(pfloat) shouldEqual widen(PosDouble.from(pfloat.toFloat).get)
        }
        forAll { (pfloat: PosFloat) =>
          def widen(value: PosZFloat): PosZFloat = value
          widen(pfloat) shouldEqual widen(PosZFloat.from(pfloat.toFloat).get)
        }
        forAll { (pfloat: PosFloat) =>
          def widen(value: PosZDouble): PosZDouble = value
          widen(pfloat) shouldEqual widen(PosZDouble.from(pfloat.toFloat).get)
        }
      }
    }
  }
}
  <|MERGE_RESOLUTION|>--- conflicted
+++ resolved
@@ -19,26 +19,18 @@
 import org.scalatest._
 import prop.GeneratorDrivenPropertyChecks._
 import OptionValues._
-<<<<<<< HEAD
-import org.scalactic.StrictCheckedEquality
-
-class PosFloatSpec extends Spec with Matchers with StrictCheckedEquality {
-
-=======
 import org.scalacheck.{Arbitrary, Gen}
 import org.scalacheck.Gen.choose
-
 import scala.collection.immutable.NumericRange
 import scala.util.{Failure, Success, Try}
 
-class PosFloatSpec extends Spec with Matchers/* with StrictCheckedEquality*/ {
+class PosFloatSpec extends Spec with Matchers {
 
   val posFloatGen: Gen[PosFloat] =
     for {i <- choose(1, Float.MaxValue)} yield PosFloat.from(i).get
 
   implicit val arbPosFloat: Arbitrary[PosFloat] = Arbitrary(posFloatGen)
 
->>>>>>> da5f58c6
   object `A PosFloat` {
     object `should offer a from factory method that` {
       def `returns Some[PosFloat] if the passed Float is greater than 0`
