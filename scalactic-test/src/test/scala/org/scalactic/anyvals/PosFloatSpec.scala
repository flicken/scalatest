--- conflicted
+++ resolved
@@ -20,21 +20,12 @@
 import prop.NyayaGeneratorDrivenPropertyChecks._
 import japgolly.nyaya.test.Gen
 import OptionValues._
-<<<<<<< HEAD
-import org.scalacheck.{Arbitrary, Gen}
-import org.scalacheck.Gen.choose
-=======
 // SKIP-SCALATESTJS-START
->>>>>>> 25f3cb49
 import scala.collection.immutable.NumericRange
 // SKIP-SCALATESTJS-END
 import scala.util.{Failure, Success, Try}
 
-<<<<<<< HEAD
-class PosFloatSpec extends Spec with Matchers {
-=======
-class PosFloatSpec extends FunSpec with Matchers/* with StrictCheckedEquality*/ {
->>>>>>> 25f3cb49
+class PosFloatSpec extends FunSpec with Matchers {
 
   implicit val posFloatGen: Gen[PosFloat] =
     for {i <- Gen.choosefloat(1, Float.MaxValue)} yield PosFloat.from(i).get
