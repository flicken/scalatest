/*
 * Copyright 2001-2013 Artima, Inc.
 *
 * Licensed under the Apache License, Version 2.0 (the "License");
 * you may not use this file except in compliance with the License.
 * You may obtain a copy of the License at
 *
 *     http://www.apache.org/licenses/LICENSE-2.0
 *
 * Unless required by applicable law or agreed to in writing, software
 * distributed under the License is distributed on an "AS IS" BASIS,
 * WITHOUT WARRANTIES OR CONDITIONS OF ANY KIND, either express or implied.
 * See the License for the specific language governing permissions and
 * limitations under the License.
 */
package org.scalatest

import org.scalatest.matchers._
import org.scalatest.enablers._
import java.lang.reflect.Method
import java.lang.reflect.Modifier
import scala.util.matching.Regex
import java.lang.reflect.Field
import scala.reflect.Manifest
import MatchersHelper.transformOperatorChars
import scala.collection.Traversable
import Assertions.areEqualComparingArraysStructurally
import scala.collection.GenTraversable
import scala.collection.GenSeq
import scala.collection.GenMap
import org.scalactic.Tolerance
import org.scalactic.Explicitly
import org.scalactic.EqualityPolicy.Spread
import org.scalactic.EqualityPolicy.TripleEqualsInvocation
import org.scalactic.Equality
import org.scalactic.EqualityPolicy.TripleEqualsInvocationOnSpread
import org.scalactic.EqualityConstraint
import org.scalactic.enablers.ContainingConstraint
import org.scalactic.enablers.AggregatingConstraint
import org.scalactic.enablers.SequencingConstraint
import org.scalactic.Prettifier
import org.scalactic.Every
import MatchersHelper.andMatchersAndApply
import MatchersHelper.orMatchersAndApply
import org.scalatest.words._
import MatchersHelper.matchSymbolToPredicateMethod
import MatchersHelper.accessProperty
import MatchersHelper.newTestFailedException
import MatchersHelper.fullyMatchRegexWithGroups
import MatchersHelper.startWithRegexWithGroups
import MatchersHelper.endWithRegexWithGroups
import MatchersHelper.includeRegexWithGroups
import org.scalactic.NormalizingEquality
import Assertions.checkExpectedException
import Assertions.checkNoException
import exceptions.StackDepthExceptionHelper.getStackDepthFun
import exceptions.NotAllowedException
import scala.language.experimental.macros
import scala.language.higherKinds
import exceptions.TestFailedException

// TODO: drop generic support for be as an equality comparison, in favor of specific ones.
// TODO: Put links from ShouldMatchers to wherever I reveal the matrix and algo of how properties are checked dynamically.
// TODO: double check that I wrote tests for (length (7)) and (size (8)) in parens
// TODO: document how to turn off the === implicit conversion
// TODO: Document you can use JMock, EasyMock, etc.

/**
 * Trait that provides a domain specific language (DSL) for expressing assertions in tests
 * using the word <code>should</code>.
 *
 * <p>
 * For example, if you mix <code>Matchers</code> into
 * a suite class, you can write an equality assertion in that suite like this:
 * </p>
 * 
 * <pre class="stHighlight">
 * result should equal (3)
 * </pre>
 * 
 * <p>
 * Here <code>result</code> is a variable, and can be of any type. If the object is an
 * <code>Int</code> with the value 3, execution will continue (<em>i.e.</em>, the expression will result
 * in the unit value, <code>()</code>). Otherwise, a <a href="exceptions/TestFailedException.html"><code>TestFailedException</code></a>
 * will be thrown with a detail message that explains the problem, such as <code>"7 did not equal 3"</code>.
 * This <code>TestFailedException</code> will cause the test to fail.
 * </p>
 * 
 * <p>
 * Here is a table of contents for this documentation:
 * </p>
 *
 * <ul>
 * <li><a href="#matchersMigration">Matchers migration in ScalaTest 2.0</a></li>
 * <li><a href="#checkingEqualityWithMatchers">Checking equality with matchers</a></li>
 * <li><a href="#checkingSizeAndLength">Checking size and length</a></li>
 * <li><a href="#checkingStrings">Checking strings</a></li>
 * <li><a href="#greaterAndLessThan">Greater and less than</a></li>
 * <li><a href="#checkingBooleanPropertiesWithBe">Checking <code>Boolean</code> properties with <code>be</code></a></li>
 * <li><a href="#usingCustomBeMatchers">Using custom <code>BeMatchers</code></a></li>
 * <li><a href="#checkingObjectIdentity">Checking object identity</a></li>
 * <li><a href="#checkingAnObjectsClass">Checking an object's class</a></li>
 * <li><a href="#checkingNumbersAgainstARange">Checking numbers against a range</a></li>
 * <li><a href="#checkingForEmptiness">Checking for emptiness</a></li>
 * <li><a href="#workingWithContainers">Working with "containers"</a></li>
 * <li><a href="#workingWithAggregations">Working with "aggregations"</a></li>
 * <li><a href="#workingWithSequences">Working with "sequences"</a></li>
 * <li><a href="#workingWithSortables">Working with "sortables"</a></li>
 * <li><a href="#workingWithIterators">Working with iterators</a></li>
 * <li><a href="#inspectorShorthands">Inspector shorthands</a></li>
 * <li><a href="#singleElementCollections">Single-element collections</a></li>
 * <li><a href="#javaCollectionsAndMaps">Java collections and maps</a></li>
 * <li><a href="#stringsAndArraysAsCollections"><code>String</code>s and <code>Array</code>s as collections</a></li>
 * <li><a href="#beAsAnEqualityComparison">Be as an equality comparison</a></li>
 * <li><a href="#beingNegative">Being negative</a></li>
 * <li><a href="#checkingThatCodeDoesNotCompile">Checking that a snippet of code does not compile</a></li>
 * <li><a href="#logicalExpressions">Logical expressions with <code>and</code> and <code>or</code></a></li>
 * <li><a href="#workingWithOptions">Working with <code>Option</code>s</a></li>
 * <li><a href="#checkingArbitraryProperties">Checking arbitrary properties with <code>have</code></a></li>
 * <li><a href="#lengthSizeHavePropertyMatchers">Using <code>length</code> and <code>size</code> with <code>HavePropertyMatcher</code>s</a></li>
 * <li><a href="#matchingAPattern">Checking that an expression matches a pattern</a></li>
 * <li><a href="#usingCustomMatchers">Using custom matchers</a></li>
 * <li><a href="#checkingForExpectedExceptions">Checking for expected exceptions</a></li>
 * <li><a href="#thosePeskyParens">Those pesky parens</a></li>
 * </ul>
 * 
 * <p>
 * Trait <a href="MustMatchers.html"><code>MustMatchers</code></a> is an alternative to <code>Matchers</code> that provides the exact same
 * meaning, syntax, and behavior as <code>Matchers</code>, but uses the verb <code>must</code> instead of <!-- PRESERVE --><code>should</code>.
 * The two traits differ only in the English semantics of the verb: <!-- PRESERVE --><code>should</code>
 * is informal, making the code feel like conversation between the writer and the reader; <code>must</code> is more formal, making the code feel more like 
 * a written specification.
 * </p>
 *
 * <a name="checkingEqualityWithMatchers"></a>
 * <h2>Checking equality with matchers</h2>
 *
 * <p>
 * ScalaTest matchers provides five different ways to check equality, each designed to address a different need. They are:
 * </p>
 *
 * <pre class="stHighlight">
 * result should equal (3) // can customize equality
 * result should === (3)   // can customize equality and enforce type constraints
 * result should be (3)    // cannot customize equality, so fastest to compile
 * result shouldEqual 3    // can customize equality, no parentheses required
 * result shouldBe 3       // cannot customize equality, so fastest to compile, no parentheses required
 * </pre>
 *
 * <p>
 * The &ldquo;<code>left</code> <code>should</code> <code>equal</code> <code>(right)</code>&rdquo; syntax requires an
 * <a href="../scalactic/Equality.html"><code>org.scalactic.Equality[L]</code></a> to be provided (either implicitly or explicitly), where
 * <code>L</code> is the left-hand type on which <code>should</code> is invoked. In the "<code>left</code> <code>should</code> <code>equal</code> <code>(right)</code>" case,
 * for example, <code>L</code> is the type of <code>left</code>. Thus if <code>left</code> is type <code>Int</code>, the "<code>left</code> <code>should</code>
 * <code>equal</code> <code>(right)</code>"
 * statement would require an <code>Equality[Int]</code>.
 * </p>
 * 
 * <p>
 * By default, an implicit <code>Equality[T]</code> instance is available for any type <code>T</code>, in which equality is implemented
 * by simply invoking <code>==</code>  on the <code>left</code>
 * value, passing in the <code>right</code> value, with special treatment for arrays. If either <code>left</code> or <code>right</code> is an array, <code>deep</code>
 * will be invoked on it before comparing with <em>==</em>. Thus, the following expression
 * will yield false, because <code>Array</code>'s <code>equals</code> method compares object identity:
 * </p>
 * 
 * <pre class="stHighlight">
 * Array(1, 2) == Array(1, 2) // yields false
 * </pre>
 *
 * <p>
 * The next expression will by default <em>not</em> result in a <code>TestFailedException</code>, because default <code>Equality[Array[Int]]</code> compares
 * the two arrays structurally, taking into consideration the equality of the array's contents:
 * </p>
 *
 * <pre class="stHighlight">
 * Array(1, 2) should equal (Array(1, 2)) // succeeds (i.e., does not throw TestFailedException)
 * </pre>
 *
 * <p>
 * If you ever do want to verify that two arrays are actually the same object (have the same identity), you can use the
 * <code>be theSameInstanceAs</code> syntax, <a href="#checkingObjectIdentity">described below</a>.
 * </p>
 *
 * <p>
 * You can customize the meaning of equality for a type when using "<code>should</code> <code>equal</code>," "<code>should</code> <code>===</code>,"
 * or <code>shouldEqual</code> syntax by defining implicit <code>Equality</code> instances that will be used instead of default <code>Equality</code>. 
 * You might do this to normalize types before comparing them with <code>==</code>, for instance, or to avoid calling the <code>==</code> method entirely,
 * such as if you want to compare <code>Double</code>s with a tolerance.
 * For an example, see the main documentation of <a href="../scalactic/Equality.html">trait <code>Equality</code></a>.
 * </p>
 *
 * <p>
 * You can always supply implicit parameters explicitly, but in the case of implicit parameters of type <code>Equality[T]</code>, Scalactic provides a
 * simple "explictly" DSL. For example, here's how you could explicitly supply an <code>Equality[String]</code> instance that normalizes both left and right
 * sides (which must be strings), by transforming them to lowercase:
 * </p>
 *
 * <pre class="stREPL">
 * scala&gt; import org.scalatest.Matchers._
 * import org.scalatest.Matchers._
 *
 * scala&gt; import org.scalactic.Explicitly._
 * import org.scalactic.Explicitly._
 *
 * scala&gt; import org.scalactic.StringNormalizations._
 * import org.scalactic.StringNormalizations._
 *
 * scala&gt; "Hi" should equal ("hi") (after being lowerCased)
 * </pre>
 *
 * <p>
 * The <code>after</code> <code>being</code> <code>lowerCased</code> expression results in an <code>Equality[String]</code>, which is then passed
 * explicitly as the second curried parameter to <code>equal</code>. For more information on the explictly DSL, see the main documentation
 * for trait <a href="../scalactic/Explicitly.html"><code>Explicitly</code></a>.
 * </p>
 *
 * <p>
 * The "<code>should</code> <code>be</code>" and <code>shouldBe</code> syntax do not take an <code>Equality[T]</code> and can therefore not be customized.
 * They always use the default approach to equality described above. As a result, "<code>should</code> <code>be</code>" and <code>shouldBe</code> will
 * likely be the fastest-compiling matcher syntax for equality comparisons, since the compiler need not search for
 * an implicit <code>Equality[T]</code> each time.
 * </p>
 *
 * <p>
 * The <code>should</code> <code>===</code> syntax (and its complement, <code>should</code> <code>!==</code>) can be used to enforce type
 * constraints at compile-time between the left and right sides of the equality comparison. Here's an example:
 * </p>
 *
 * <pre class="stREPL">
 * scala&gt; import org.scalatest.Matchers._
 * import org.scalatest.Matchers._
 *
 * scala&gt; import org.scalactic.TypeCheckedTripleEquals._
 * import org.scalactic.TypeCheckedTripleEquals._
 *
 * scala&gt; Some(2) should === (2)
 * &lt;console&gt;:17: error: types Some[Int] and Int do not adhere to the equality constraint
 * selected for the === and !== operators; the missing implicit parameter is of
 * type org.scalactic.Constraint[Some[Int],Int]
 *               Some(2) should === (2)
 *                       ^
 * </pre>
 *
 * <p>
 * By default, the "<code>Some(2)</code> <code>should</code> <code>===</code> <code>(2)</code>" statement would fail at runtime. By mixing in
 * the equality constraints provided by <code>TypeCheckedTripleEquals</code>, however, the statement fails to compile. For more information
 * and examples, see the main documentation for <a href="../scalactic/TypeCheckedTripleEquals.html">trait <code>TypeCheckedTripleEquals</code></a>.
 * </p>
 *
 * <a name="checkingSizeAndLength"></a>
 * <h2>Checking size and length</h2>
 * 
 * <p>
 * You can check the size or length of any type of object for which it
 * makes sense. Here's how checking for length looks:
 * </p>
 * <pre class="stHighlight">
 * result should have length 3
 * </pre>
 * 
 * <p>
 * Size is similar:
 * </p>
 * 
 * <pre class="stHighlight">
 * result should have size 10
 * </pre>
 * 
 * <p>
 * The <code>length</code> syntax can be used with <code>String</code>, <code>Array</code>, any <code>scala.collection.GenSeq</code>,
 * any <code>java.util.List</code>, and any type <code>T</code> for which an implicit <code>Length[T]</code> type class is 
 * available in scope.
 * Similarly, the <code>size</code> syntax can be used with <code>Array</code>, any <code>scala.collection.GenTraversable</code>,
 * any <code>java.util.Collection</code>, any <code>java.util.Map</code>, and any type <code>T</code> for which an implicit <code>Size[T]</code> type class is 
 * available in scope. You can enable the <code>length</code> or <code>size</code> syntax for your own arbitrary types, therefore,
 * by defining <a href="enablers/Length.html"><code>Length</code></a> or <a href="enablers/Size.html"><code>Size</code></a> type
 * classes for those types.
 * </p>
 *
 * <p>
 * In addition, the <code>length</code> syntax can be used with any object that has a field or method named <code>length</code>
 * or a method named <code>getLength</code>.   Similarly, the <code>size</code> syntax can be used with any
 * object that has a field or method named <code>size</code> or a method named <code>getSize</code>.
 * The type of a <code>length</code> or <code>size</code> field, or return type of a method, must be either <code>Int</code>
 * or <code>Long</code>. Any such method must take no parameters. (The Scala compiler will ensure at compile time that
 * the object on which <code>should</code> is being invoked has the appropriate structure.)
 * </p>
 *
 * <a name="checkingStrings"></a>
 * <h2>Checking strings</h2>
 *
 * <p>
 * You can check for whether a string starts with, ends with, or includes a substring like this:
 * </p>
 *
 * <pre class="stHighlight">
 * string should startWith ("Hello")
 * string should endWith ("world")
 * string should include ("seven")
 * </pre>
 * 
 * <p>
 * You can check for whether a string starts with, ends with, or includes a regular expression, like this:
 * </p>
 * 
 * <pre class="stHighlight">
 * string should startWith regex "Hel*o"
 * string should endWith regex "wo.ld"
 * string should include regex "wo.ld"
 * </pre>
 * 
 * <p>
 * And you can check whether a string fully matches a regular expression, like this:
 * </p>
 * 
 * <pre class="stHighlight">
 * string should fullyMatch regex """(-)?(\d+)(\.\d*)?"""
 * </pre>
 * 
 * <p>
 * The regular expression passed following the <code>regex</code> token can be either a <code>String</code>
 * or a <code>scala.util.matching.Regex</code>.
 * </p>
 *
 * <p>
 * With the <code>startWith</code>, <code>endWith</code>, <code>include</code>, and <code>fullyMatch</code>
 * tokens can also be used with an optional specification of required groups, like this:
 * </p>
 *
 * <pre class="stHighlight">
 * "abbccxxx" should startWith regex ("a(b*)(c*)" withGroups ("bb", "cc"))
 * "xxxabbcc" should endWith regex ("a(b*)(c*)" withGroups ("bb", "cc"))
 * "xxxabbccxxx" should include regex ("a(b*)(c*)" withGroups ("bb", "cc"))
 * "abbcc" should fullyMatch regex ("a(b*)(c*)" withGroups ("bb", "cc"))
 * </pre>
 * 
 * <p>
 * You can check whether a string is empty with <code>empty</code>:
 * </p>
 *
 * <pre class="stHighlight">
 * s shouldBe empty
 * </pre>
 *
 * <p>
 * You can also use most of ScalaTest's matcher syntax for collections on <code>String</code> by
 * treating the <code>String</code>s as collections of characters. For examples, see the
 * <a href="#stringsAndArraysAsCollections"><code>String</code>s and <code>Array</code>s as collections</a> section below.
 * </p>
 * 
 * <a name="greaterAndLessThan"></a>
 * <h2>Greater and less than</h2>
 * 
 * <p>
 * You can check whether any type for which an implicit <code>Ordering[T]</code> is available
 * is greater than, less than, greater than or equal, or less
 * than or equal to a value of type <code>T</code>. The syntax is:
 * </p>
 * <pre class="stHighlight">
 * one should be &lt; 7
 * one should be &gt; 0
 * one should be &lt;= 7
 * one should be &gt;= 0
 * </pre>
 *
 * <a name="checkingBooleanPropertiesWithBe"></a>
 * <h2>Checking <code>Boolean</code> properties with <code>be</code></h2>
 * 
 * <p>
 * If an object has a method that takes no parameters and returns boolean, you can check
 * it by placing a <code>Symbol</code> (after <code>be</code>) that specifies the name
 * of the method (excluding an optional prefix of "<code>is</code>"). A symbol literal
 * in Scala begins with a tick mark and ends at the first non-identifier character. Thus,
 * <code>'traversableAgain</code> results in a <code>Symbol</code> object at runtime, as does
 * <code>'completed</code> and <code>'file</code>. Here's an example:
 * </p>
 * 
 * <pre class="stHighlight">
 * iter shouldBe 'traversableAgain
 * </pre>
 * 
 * Given this code, ScalaTest will use reflection to look on the object referenced from
 * <code>emptySet</code> for a method that takes no parameters and results in <code>Boolean</code>,
 * with either the name <code>empty</code> or <code>isEmpty</code>. If found, it will invoke
 * that method. If the method returns <code>true</code>, execution will continue. But if it returns
 * <code>false</code>, a <code>TestFailedException</code> will be thrown that will contain a detail message, such as:
 * 
 * <pre class="stHighlight">
 * non-empty iterator was not traversableAgain
 * </pre>
 * 
 * <p>
 * This <code>be</code> syntax can be used with any reference (<code>AnyRef</code>) type.  If the object does
 * not have an appropriately named predicate method, you'll get a <code>TestFailedException</code>
 * at runtime with a detailed message that explains the problem.
 * (For the details on how a field or method is selected during this
 * process, see the documentation for <a href="words/BeWord.html"><code>BeWord</code></a>.)
 * </p>
 * 
 * <p>
 * If you think it reads better, you can optionally put <code>a</code> or <code>an</code> after
 * <code>be</code>. For example, <code>java.io.File</code> has two predicate methods,
 * <code>isFile</code> and <code>isDirectory</code>. Thus with a <code>File</code> object
 * named <code>temp</code>, you could write:
 * </p>
 * 
 * <pre class="stHighlight">
 * temp should be a 'file
 * </pre>
 * 
 * <p>
 * Or, given <code>java.awt.event.KeyEvent</code> has a method <code>isActionKey</code> that takes
 * no arguments and returns <code>Boolean</code>, you could assert that a <code>KeyEvent</code> is
 * an action key with:
 *</p>
 *
 * <pre class="stHighlight">
 * keyEvent should be an 'actionKey
 * </pre>
 * 
 * <p>
 * If you prefer to check <code>Boolean</code> properties in a type-safe manner, you can use a <code>BePropertyMatcher</code>.
 * This would allow you to write expressions such as:
 * </p>
 *
 * <pre class="stHighlight">
 * xs shouldBe traversableAgain
 * temp should be a file
 * keyEvent should be an actionKey
 * </pre>
 * 
 * <p>
 * These expressions would fail to compile if <code>should</code> is used on an inappropriate type, as determined
 * by the type parameter of the <code>BePropertyMatcher</code> being used. (For example, <code>file</code> in this example
 * would likely be of type <code>BePropertyMatcher[java.io.File]</code>. If used with an appropriate type, such an expression will compile
 * and at run time the <code>Boolean</code> property method or field will be accessed directly; <em>i.e.</em>, no reflection will be used.
 * See the documentation for <a href="matchers/BePropertyMatcher.html"><code>BePropertyMatcher</code></a> for more information.
 * </p>
 *
 * <a name="usingCustomBeMatchers"></a>
 * <h2>Using custom <code>BeMatchers</code></h2>
 *
 * If you want to create a new way of using <code>be</code>, which doesn't map to an actual property on the
 * type you care about, you can create a <code>BeMatcher</code>. You could use this, for example, to create <code>BeMatcher[Int]</code>
 * called <code>odd</code>, which would match any odd <code>Int</code>, and <code>even</code>, which would match
 * any even <code>Int</code>. 
 * Given this pair of <code>BeMatcher</code>s, you could check whether an <code>Int</code> was odd or even with expressions like:
 * </p>
 *
 * <pre class="stHighlight">
 * num shouldBe odd
 * num should not be even
 * </pre>
 *
 * For more information, see the documentation for <a href="matchers/BeMatcher.html"><code>BeMatcher</code></a>.
 *
 * <a name="checkingObjectIdentity"></a>
 * <h2>Checking object identity</h2>
 * 
 * <p>
 * If you need to check that two references refer to the exact same object, you can write:
 * </p>
 * 
 * <pre class="stHighlight">
 * ref1 should be theSameInstanceAs ref2
 * </pre>
 * 
 * <a name="checkingAnObjectsClass"></a>
 * <h2>Checking an object's class</h2>
 * 
 * <p>
 * If you need to check that an object is an instance of a particular class or trait, you can supply the type to
 * &ldquo;<code>be</code> <code>a</code>&rdquo; or &ldquo;<code>be</code> <code>an</code>&rdquo;:
 * </p>
 * 
 * <pre class="stHighlight">
 * result1 shouldBe a [Tiger]
 * result1 should not be an [Orangutan]
 * </pre>
 * 
 * <p>
 * Because type parameters are erased on the JVM, we recommend you insert an underscore for any type parameters
 * when using this syntax. Both of the following test only that the result is an instance of <code>List[_]</code>, because at
 * runtime the type parameter has been erased:
 * </p>
 *
 * <pre class="stHighlight">
 * result shouldBe a [List[_]] // recommended
 * result shouldBe a [List[Fruit]] // discouraged
 * </pre>
 * 
 * <a name="checkingNumbersAgainstARange"></a>
 * <h2>Checking numbers against a range</h2>
 * 
 * <p>
 * Often you may want to check whether a number is within a
 * range. You can do that using the <code>+-</code> operator, like this:
 * </p>
 * 
 * <pre class="stHighlight">
 * sevenDotOh should equal (6.9 +- 0.2)
 * sevenDotOh should === (6.9 +- 0.2)
 * sevenDotOh should be (6.9 +- 0.2)
 * sevenDotOh shouldEqual 6.9 +- 0.2
 * sevenDotOh shouldBe 6.9 +- 0.2
 * </pre>
 * 
 * <p>
 * Any of these expressions will cause a <code>TestFailedException</code> to be thrown if the floating point
 * value, <code>sevenDotOh</code> is outside the range <code>6.7</code> to <code>7.1</code>.
 * You can use <code>+-</code> with any type <code>T</code> for which an implicit <code>Numeric[T]</code> exists, such as integral types:
 * </p>
 * 
 * <pre class="stHighlight">
 * seven should equal (6 +- 2)
 * seven should === (6 +- 2)
 * seven should be (6 +- 2)
 * seven shouldEqual 6 +- 2
 * seven shouldBe 6 +- 2
 * </pre>
 * 
 * <a name="checkingForEmptiness"></a>
 * <h2>Checking for emptiness</h2>
 *
 * <p>
 * You can check whether an object is "empty", like this:
 * </p>
 * 
 * <pre class="stHighlight">
 * traversable shouldBe empty
 * javaMap should not be empty
 * </pre>
 * 
 * <p>
 * The <code>empty</code> token can be used with any type <code>L</code> for which an implicit <code>Emptiness[L]</code> exists.
 * The <code>Emptiness</code> companion object provides implicits for <code>GenTraversable[E]</code>, <code>java.util.Collection[E]</code>, 
 * <code>java.util.Map[K, V]</code>, <code>String</code>, <code>Array[E]</code>, and <code>Option[E]</code>. In addition, the
 * <code>Emptiness</code> companion object provides structural implicits for types that declare an <code>isEmpty</code> method that
 * returns a <code>Boolean</code>. Here are some examples:
 * </p>
 *
 * <pre class="stREPL">
 * scala&gt; import org.scalatest.Matchers._
 * import org.scalatest.Matchers._
 *
 * scala&gt; List.empty shouldBe empty
 *
 * scala&gt; None shouldBe empty
 *
 * scala&gt; Some(1) should not be empty
 *
 * scala&gt; "" shouldBe empty
 *
 * scala&gt; new java.util.HashMap[Int, Int] shouldBe empty
 *
 * scala&gt; new { def isEmpty = true} shouldBe empty
 *
 * scala&gt; Array(1, 2, 3) should not be empty
 * </pre>
 * 
 * <a name="workingWithContainers"></a>
 * <h2>Working with "containers"</h2>
 *
 * <p>
 * You can check whether a collection contains a particular element like this:
 * </p>
 * 
 * <pre class="stHighlight">
 * traversable should contain ("five")
 * </pre>
 * 
 * <p>
 * The <code>contain</code> syntax shown above can be used with any type <code>C</code> that has a "containing" nature, evidenced by 
 * an implicit <code>org.scalatest.enablers.Containing[L]</code>, where <code>L</code> is left-hand type on
 * which <code>should</code> is invoked. In the <code>Containing</code>
 * companion object, implicits are provided for types <code>GenTraversable[E]</code>, <code>java.util.Collection[E]</code>, 
 * <code>java.util.Map[K, V]</code>, <code>String</code>, <code>Array[E]</code>, and <code>Option[E]</code>. 
 * Here are some examples:
 * </p>
 *
 * <pre class="stREPL">
 * scala&gt; import org.scalatest.Matchers._
 * import org.scalatest.Matchers._
 *
 * scala&gt; List(1, 2, 3) should contain (2)
 *
 * scala&gt; Map('a' -&gt; 1, 'b' -&gt; 2, 'c' -&gt; 3) should contain ('b' -&gt; 2)
 *
 * scala&gt; Set(1, 2, 3) should contain (2)
 *
 * scala&gt; Array(1, 2, 3) should contain (2)
 *
 * scala&gt; "123" should contain ('2')
 *
 * scala&gt; Some(2) should contain (2)
 * </pre>
 * 
 * <p>
 * ScalaTest's implicit methods that provide the <code>Containing[L]</code> type classes require an <code>Equality[E]</code>, where
 * <code>E</code> is an element type. For example, to obtain a <code>Containing[Array[Int]]</code> you must supply an <code>Equality[Int]</code>,
 * either implicitly or explicitly. The <code>contain</code> syntax uses this <code>Equality[E]</code> to determine containership.
 * Thus if you want to change how containership is determined for an element type <code>E</code>, place an implicit <code>Equality[E]</code>
 * in scope or use the explicitly DSL. Although the implicit parameter required for the <code>contain</code> syntax is of type <code>Containing[L]</code>,
 * implicit conversions are provided in the <code>Containing</code> companion object from <code>Equality[E]</code> to the various
 * types of containers of <code>E</code>. Here's an example:
 * </p>
 *
 * <pre class="stREPL">
 * scala&gt; import org.scalatest.Matchers._
 * import org.scalatest.Matchers._
 *
 * scala&gt; List("Hi", "Di", "Ho") should contain ("ho")
 * org.scalatest.exceptions.TestFailedException: List(Hi, Di, Ho) did not contain element "ho"
 *         at ...
 *
 * scala&gt; import org.scalactic.Explicitly._
 * import org.scalactic.Explicitly._
 *
 * scala&gt; import org.scalactic.StringNormalizations._
 * import org.scalactic.StringNormalizations._
 *
 * scala&gt; (List("Hi", "Di", "Ho") should contain ("ho")) (after being lowerCased)
 * </pre>
 *
 * <p>
 * Note that when you use the explicitly DSL with <code>contain</code> you need to wrap the entire
 * <code>contain</code> expression in parentheses, as shown here.
 * </p>
 *
 * <pre>
 * (List("Hi", "Di", "Ho") should contain ("ho")) (after being lowerCased)
 * ^                                            ^
 * </pre>
 *
 * <p>
 * In addition to determining whether an object contains another object, you can use <code>contain</code> to
 * make other determinations.
 * For example, the <code>contain</code> <code>oneOf</code> syntax ensures that one and only one of the specified elements are
 * contained in the containing object:
 * </p>
 *
 * <pre class="stHighlight">
 * List(1, 2, 3, 4, 5) should contain oneOf (5, 7, 9)
 * Some(7) should contain oneOf (5, 7, 9)
 * "howdy" should contain oneOf ('a', 'b', 'c', 'd')
 * </pre>
 *
 * <p>
 * Note that if multiple specified elements appear in the containing object, <code>oneOf</code> will fail:
 * </p>
 *
 * <pre class="stREPL">
 * scala&gt; List(1, 2, 3) should contain oneOf (2, 3, 4)
 * org.scalatest.exceptions.TestFailedException: List(1, 2, 3) did not contain one of (2, 3, 4)
 *         at ...
 * </pre>
 *
 * <p>
 * If you really want to ensure one or more of the specified elements are contained in the containing object, 
 * use <code>atLeastOneOf</code>, described below, instead of <code>oneOf</code>. Keep in mind, <code>oneOf</code>
 * means "<em>exactly</em> one of."
 * </p>
 *
 * <p>
 * Note also that with any <code>contain</code> syntax, you can place custom implicit <code>Equality[E]</code> instances in scope
 * to customize how containership is determined, or use the explicitly DSL. Here's an example:
 * </p>
 * 
 * <pre class="stHighlight">
 * (Array("Doe", "Ray", "Me") should contain oneOf ("X", "RAY", "BEAM")) (after being lowerCased)
 * </pre>
 *
 * <p>
 * The <code>contain</code> <code>noneOf</code> syntax does the opposite of <code>oneOf</code>: it ensures none of the specified elements
 * are contained in the containing object:
 * </p>
 *
 * <pre class="stHighlight">
 * List(1, 2, 3, 4, 5) should contain noneOf (7, 8, 9)
 * Some(0) should contain noneOf (7, 8, 9)
 * "12345" should contain noneOf ('7', '8', '9')
 * </pre>
 *
 * <a name="workingWithAggregations"></a>
 * <h2>Working with "aggregations"</h2>
 *
 * <p>
 * As mentioned, the "<code>contain</code>,"  "<code>contain</code> <code>oneOf</code>," and "<code>contain</code> <code>noneOf</code>" syntax requires a
 * <code>Containing[L]</code> be provided, where <code>L</code> is the left-hand type.  Other <code>contain</code> syntax, which
 * will be described in this section, requires an <code>Aggregating[L]</code> be provided, where again <code>L</code> is the left-hand type.
 * (An <code>Aggregating[L]</code> instance defines the "aggregating nature" of a type <code>L</code>.)
 * The reason, essentially, is that <code>contain</code> syntax that makes sense for <code>Option</code> is enabled by
 * <code>Containing[L]</code>, whereas syntax that does <em>not</em> make sense for <code>Option</code> is enabled
 * by <code>Aggregating[L]</code>. For example, it doesn't make sense to assert that an <code>Option[Int]</code> contains all of a set of integers, as it
 * could only ever contain one of them. But this does make sense for a type such as <code>List[Int]</code> that can aggregate zero to many integers. 
 * </p>
 * 
 * <p>
 * The <code>Aggregating</code> companion object provides implicit instances of <code>Aggregating[L]</code> 
 * for types <code>GenTraversable[E]</code>, <code>java.util.Collection[E]</code>, 
 * <code>java.util.Map[K, V]</code>, <code>String</code>, <code>Array[E]</code>. Note that these are the same types as are supported with
 * <code>Containing</code>, but with <code>Option[E]</code> missing.
 * Here are some examples:
 * </p>
 * 
 * <p>
 * The <code>contain</code> <code>atLeastOneOf</code> syntax, for example, works for any type <code>L</code> for which an <code>Aggregating[L]</code> exists. It ensures
 * that at least one of (<em>i.e.</em>, one or more of) the specified objects are contained in the containing object:
 * </p>
 *
 * <pre class="stHighlight">
 * List(1, 2, 3) should contain atLeastOneOf (2, 3, 4)
 * Array(1, 2, 3) should contain atLeastOneOf (3, 4, 5)
 * "abc" should contain atLeastOneOf ('c', 'a', 't')
 * </pre>
 *
 * <p>
 * Similar to <code>Containing[L]</code>, the implicit methods that provide the <code>Aggregating[L]</code> instances require an <code>Equality[E]</code>, where
 * <code>E</code> is an element type. For example, to obtain a <code>Aggregating[Vector[String]]</code> you must supply an <code>Equality[String]</code>,
 * either implicitly or explicitly. The <code>contain</code> syntax uses this <code>Equality[E]</code> to determine containership.
 * Thus if you want to change how containership is determined for an element type <code>E</code>, place an implicit <code>Equality[E]</code>
 * in scope or use the explicitly DSL. Although the implicit parameter required for the <code>contain</code> syntax is of type <code>Aggregating[L]</code>,
 * implicit conversions are provided in the <code>Aggregating</code> companion object from <code>Equality[E]</code> to the various
 * types of aggregations of <code>E</code>. Here's an example:
 * </p>
 *
 * <pre class="stHighlight">
 * (Vector(" A", "B ") should contain atLeastOneOf ("a ", "b", "c")) (after being lowerCased and trimmed)
 * </pre>
 * 
 * <p>
 * The "<code>contain</code> <code>atMostOneOf</code>" syntax lets you specify a set of objects at most one of which should be contained in the containing object:
 * </p>
 *
 * <pre class="stHighlight">
 * List(1, 2, 3, 4, 5) should contain atMostOneOf (5, 6, 7)
 * </pre>
 *
 * <p>
 * The "<code>contain</code> <code>allOf</code>" syntax lets you specify a set of objects that should all be contained in the containing object:
 * </p>
 *
 * <pre class="stHighlight">
 * List(1, 2, 3, 4, 5) should contain allOf (2, 3, 5)
 * </pre>
 *
 * <p>
 * The "<code>contain</code> <code>only</code>" syntax lets you assert that the containing object contains <em>only</em> the specified objects, though it may
 * contain more than one of each:
 * </p>
 *
 * <pre class="stHighlight">
 * List(1, 2, 3, 2, 1) should contain only (1, 2, 3)
 * </pre>
 *
 * <p>
 * The "<code>contain</code> <code>theSameElementsAs</code>" and "<code>contain</code> <code>theSameElementsInOrderAs</code> syntax differ from the others
 * in that the right hand side is a <code>GenTraversable[_]</code> rather than a varargs of <code>Any</code>. (Note: in a future 2.0 milestone release, possibly
 * 2.0.M6, these will likely be widened to accept any type <code>R</code> for which an <code>Aggregating[R]</code> exists.)
 * </p>
 *
 * <p>
 * The "<code>contain</code> <code>theSameElementsAs</code>" syntax lets you assert that two aggregations contain the same objects:
 * </p>
 *
 * <pre class="stHighlight">
 * List(1, 2, 2, 3, 3, 3) should contain theSameElementsAs Vector(3, 2, 3, 1, 2, 3)
 * </pre>
 *
 * <p>
 * The number of times any family of equal objects appears must also be the same in both the left and right aggregations.
 * The specified objects may appear multiple times, but must appear in the order they appear in the right-hand list. For example, if
 * the last 3 element is left out of the right-hand list in the previous example, the expression would fail because the left side
 * has three 3's and the right hand side has only two:
 * </p>
 *
 * <pre class="stREPL">
 * List(1, 2, 2, 3, 3, 3) should contain theSameElementsAs Vector(3, 2, 3, 1, 2)
 * org.scalatest.exceptions.TestFailedException: List(1, 2, 2, 3, 3, 3) did not contain the same elements as Vector(3, 2, 3, 1, 2)
 *         at ...
 * </pre>
 * 
 * <a name="workingWithSequences"></a>
 * <h2>Working with "sequences"</h2>
 *
 * <p>
 * The rest of the <code>contain</code> syntax, which
 * will be described in this section, requires a <code>Sequencing[L]</code> be provided, where again <code>L</code> is the left-hand type.
 * (A <code>Sequencing[L]</code> instance defines the "sequencing nature" of a type <code>L</code>.)
 * The reason, essentially, is that <code>contain</code> syntax that implies an "order" of elements makes sense only for types that place elements in a sequence.
 * For example, it doesn't make sense to assert that a <code>Map[String, Int]</code> or <code>Set[Int]</code> contains all of a set of integers in a particular
 * order, as these types don't necessarily define an order for their elements. But this does make sense for a type such as <code>Seq[Int]</code> that does define
 * an order for its elements. 
 * </p>
 * 
 * <p>
 * The <code>Sequencing</code> companion object provides implicit instances of <code>Sequencing[L]</code> 
 * for types <code>GenSeq[E]</code>, <code>java.util.List[E]</code>, 
 * <code>String</code>, and <code>Array[E]</code>. 
 * Here are some examples:
 * </p>
 * 
 * <p>
 * Similar to <code>Containing[L]</code>, the implicit methods that provide the <code>Aggregating[L]</code> instances require an <code>Equality[E]</code>, where
 * <code>E</code> is an element type. For example, to obtain a <code>Aggregating[Vector[String]]</code> you must supply an <code>Equality[String]</code>,
 * either implicitly or explicitly. The <code>contain</code> syntax uses this <code>Equality[E]</code> to determine containership.
 * Thus if you want to change how containership is determined for an element type <code>E</code>, place an implicit <code>Equality[E]</code>
 * in scope or use the explicitly DSL. Although the implicit parameter required for the <code>contain</code> syntax is of type <code>Aggregating[L]</code>,
 * implicit conversions are provided in the <code>Aggregating</code> companion object from <code>Equality[E]</code> to the various
 * types of aggregations of <code>E</code>. Here's an example:
 * </p>
 *
 * <p>
 * The "<code>contain</code> <code>inOrderOnly</code>" syntax lets you assert that the containing object contains <em>only</em> the specified objects, in order. 
 * The specified objects may appear multiple times, but must appear in the order they appear in the right-hand list. Here's an example:
 * </p>
 *
 * <pre class="stHighlight">
 * List(1, 2, 2, 3, 3, 3) should contain inOrderOnly (1, 2, 3)
 * </pre>
 *
 * <p>
 * The "<code>contain</code> <code>inOrder</code>" syntax lets you assert that the containing object contains <em>only</em> the specified objects in order, like
 * <code>inOrderOnly</code>, but allows other objects to appear in the left-hand aggregation as well:
 * contain more than one of each:
 * </p>
 *
 * <pre class="stHighlight">
 * List(0, 1, 2, 2, 99, 3, 3, 3, 5) should contain inOrder (1, 2, 3)
 * </pre>
 *
 * <p>
 * Note that "order" in <code>inOrder</code>, <code>inOrderOnly</code>, and <code>theSameElementsInOrderAs</code> (described below)
 * in the <code>Aggregation[L]</code> instances built-in to ScalaTest is defined as "iteration order".
 * </p>
 *
 * <p>
 * Lastly, the "<code>contain</code> <code>theSameElementsInOrderAs</code>" syntax lets you assert that two aggregations contain
 * the same exact elements in the same (iteration) order:
 * </p>
 *
 * <pre class="stHighlight">
 * List(1, 2, 3) should contain theSameElementsInOrderAs collection.mutable.TreeSet(3, 2, 1)
 * </pre>
 *
 * <p>
 * The previous assertion succeeds because the iteration order of a<code>TreeSet</code> is the natural
 * ordering of its elements, which in this case is 1, 2, 3. An iterator obtained from the left-hand <code>List</code> will produce the same elements
 * in the same order.
 * </p>
 *
 * <a name="workingWithSortables"></a>
 * <h2>Working with "sortables"</h2>
 *
 * <p>
 * You can also ask whether the elements of "sortable" objects (such as <code>Array</code>s, Java <code>List</code>s, and <code>GenSeq</code>s)
 * are in sorted order, like this:
 * </p>
 *
 * <pre class="stHighlight">
 * List(1, 2, 3) shouldBe sorted
 * </pre>
 *
 * <a name="workingWithIterators"></a>
 * <h2>Working with iterators</h2>
 *
 * <p>
 * Althought it seems desireable to provide similar matcher syntax for Scala and Java iterators to that provided for sequences like
 * <code>Seq</code>s, <code>Array</code>, and <code>java.util.List</code>, the
 * ephemeral nature of iterators makes this problematic. Some syntax (such as <code>should</code> <code>contain</code>) is relatively straightforward to
 * support on iterators, but other syntax (such
 * as, for example, <code>Inspector</code> expressions on nested iterators) is not. Rather
 * than allowing inconsistencies between sequences and iterators in the API, we chose to not support any such syntax directly on iterators:
 *
 * <pre class="stHighlight">
 * scala&gt; val it = List(1, 2, 3).iterator
 * it: Iterator[Int] = non-empty iterator
 *
 * scala&gt; it should contain (2)
 * &lt;console&gt;:15: error: could not find implicit value for parameter typeClass1: org.scalatest.enablers.Containing[Iterator[Int]]
 *            it should contain (2)
 *               ^
 * </pre>
 *
 * <p>
 * Instead, you will need to convert your iterators to a sequence explicitly before using them in matcher expressions:
 * </p>
 * 
 * <pre class="stHighlight">
 * scala&gt; it.toStream should contain (2)
 * </pre>
 * 
 * <p>
 * We recommend you convert (Scala or Java) iterators to <code>Stream</code>s, as shown in the previous example, so that you can 
 * continue to reap any potential benefits provided by the laziness of the underlying iterator.
 * </p>
 *
 * <a name="inspectorShorthands"></a>
 * <h2>Inspector shorthands</h2>
 *
 * <p>
 * You can use the <a href="Inspectors.html"><code>Inspectors</code></a> syntax with matchers as well as assertions. If you have a multi-dimensional collection, such as a
 * list of lists, using <code>Inspectors</code> is your best option:
 * </p>
 * 
 * <pre class="stHighlight">
 * val yss =
 *   List(
 *     List(1, 2, 3),
 *     List(1, 2, 3),
 *     List(1, 2, 3)
 *   )
 *
 * forAll (yss) { ys =&gt;
 *   forAll (ys) { y =&gt; y should be &gt; 0 }
 * }
 * </pre>
 *
 * <p>
 * For assertions on one-dimensional collections, however, matchers provides "inspector shorthands." Instead of writing:
 * </p>
 *
 * <pre class="stHighlight">
 * val xs = List(1, 2, 3)
 * forAll (xs) { x =&gt; x should be &lt; 10 }
 * </pre>
 *
 * <p>
 * You can write:
 * </p>
 *
 * <pre class="stHighlight">
 * all (xs) should be &lt; 10
 * </pre>
 *
 * <p>
 * The previous statement asserts that all elements of the <code>xs</code> list should be less than 10.
 * All of the inspectors have shorthands in matchers. Here is the full list:
 * </p>
 *
 * <ul>
 * <li><code>all</code> - succeeds if the assertion holds true for every element</li>
 * <li><code>atLeast</code> - succeeds if the assertion holds true for at least the specified number of elements</li>
 * <li><code>atMost</code> - succeeds if the assertion holds true for at most the specified number of elements</li>
 * <li><code>between</code> - succeeds if the assertion holds true for between the specified minimum and maximum number of elements, inclusive</li>
 * <li><code>every</code> - same as <code>all</code>, but lists all failing elements if it fails (whereas <code>all</code> just reports the first failing element)</li>
 * <li><code>exactly</code> - succeeds if the assertion holds true for exactly the specified number of elements</li>
 * </ul>
 *
 * <p>
 * Here are some examples:
 * </p>
 * 
 * <pre class="stREPL">
 * scala&gt; import org.scalatest.Matchers._
 * import org.scalatest.Matchers._
 *
 * scala&gt; val xs = List(1, 2, 3, 4, 5)
 * xs: List[Int] = List(1, 2, 3, 4, 5)
 *
 * scala&gt; all (xs) should be &gt; 0
 *
 * scala&gt; atMost (2, xs) should be &gt;= 4
 *
 * scala&gt; atLeast (3, xs) should be &lt; 5
 *
 * scala&gt; between (2, 3, xs) should (be &gt; 1 and be &lt; 5)
 *
 * scala&gt; exactly (2, xs) should be &lt;= 2
 *
 * scala&gt; every (xs) should be &lt; 10
 *
 * scala&gt; // And one that fails...
 *
 * scala&gt; exactly (2, xs) shouldEqual 2
 * org.scalatest.exceptions.TestFailedException: 'exactly(2)' inspection failed, because only 1 element
 *     satisfied the assertion block at index 1: 
 *   at index 0, 1 did not equal 2, 
 *   at index 2, 3 did not equal 2, 
 *   at index 3, 4 did not equal 2, 
 *   at index 4, 5 did not equal 2 
 * in List(1, 2, 3, 4, 5)
 *         at ...
 * </pre>
 * 
 * <p>
 * Like <a href=""><code>Inspectors</code></a>, objects used with inspector shorthands can be any type <code>T</code> for which a <code>Collecting[T, E]</code>
 * is availabe, which by default includes <code>GenTraversable</code>, 
 * Java <code>Collection</code>, Java <code>Map</code>, <code>Array</code>s, and <code>String</code>s.
 * Here are some examples:
 * </p>
 *
 * <pre class="stREPL">
 * scala&gt; import org.scalatest._
 * import org.scalatest._
 * 
 * scala&gt; import Matchers._
 * import Matchers._
 * 
 * scala&gt; all (Array(1, 2, 3)) should be &lt; 5
 * 
 * scala&gt; import collection.JavaConverters._
 * import collection.JavaConverters._
 * 
 * scala&gt; val js = List(1, 2, 3).asJava
 * js: java.util.List[Int] = [1, 2, 3]
 * 
 * scala&gt; all (js) should be &lt; 5
 * 
 * scala&gt; val jmap = Map("a" -&gt; 1, "b" -&gt; 2).asJava 
 * jmap: java.util.Map[String,Int] = {a=1, b=2}
 * 
 * scala&gt; atLeast(1, jmap) shouldBe Entry("b", 2)
 * 
 * scala&gt; atLeast(2, "hello, world!") shouldBe 'o'
 * </pre>
 *
 * <a name="singleElementCollections"></a>
 * <h2>Single-element collections</h2>
 *
 * <p>
 * To assert both that a collection contains just one "lone" element as well as something else about that element, you can use
 * the <code>loneElement</code> syntax provided by trait <a href="LoneElement.html"><code>LoneElement</code></a>. For example, if a
 * <code>Set[Int]</code> should contain just one element, an <code>Int</code>
 * less than or equal to 10, you could write:
 * </p>
 *
 * <pre class="stHighlight">
 * import LoneElement._
 * set.loneElement should be &lt;= 10
 * </pre>
 *
 * <p>
 * You can invoke <code>loneElement</code> on any type <code>T</code> for which an implicit <a href="enablers/Collecting.html"><code>Collecting[E, T]</code></a>
 * is available, where <code>E</code> is the element type returned by the <code>loneElement</code> invocation. By default, you can use <code>loneElement</code>
 * on <code>GenTraversable</code>, Java <code>Collection</code>, Java <code>Map</code>, <code>Array</code>, and <code>String</code>.
 * </p>
 *
 * <a name="javaCollectionsAndMaps"></a>
 * <h2>Java collections and maps</h2>
 *
 * <p>
 * You can use similar syntax on Java collections (<code>java.util.Collection</code>) and maps (<code>java.util.Map</code>).
 * For example, you can check whether a Java <code>Collection</code> or <code>Map</code> is <code>empty</code>,
 * like this:
 * </p>
 * 
 * <pre class="stHighlight">
 * javaCollection should be ('empty)
 * javaMap should be ('empty)
 * </pre>
 * 
 * <p>
 * Even though Java's <code>List</code> type doesn't actually have a <code>length</code> or <code>getLength</code> method,
 * you can nevertheless check the length of a Java <code>List</code> (<code>java.util.List</code>) like this:
 * </p>
 * 
 * <pre class="stHighlight">
 * javaList should have length 9
 * </pre>
 * 
 * <p>
 * You can check the size of any Java <code>Collection</code> or <code>Map</code>, like this:
 * </p>
 * 
 * <pre class="stHighlight">
 * javaMap should have size 20
 * javaSet should have size 90
 * </pre>
 * 
 * <p>
 * In addition, you can check whether a Java <code>Collection</code> contains a particular
 * element, like this:
 * </p>
 * 
 * <pre class="stHighlight">
 * javaCollection should contain ("five")
 * </pre>
 * 
 * <p>
 * One difference to note between the syntax supported on Java and Scala collections is that
 * in Java, <code>Map</code> is not a subtype of <code>Collection</code>, and does not
 * actually define an element type. You can ask a Java <code>Map</code> for an "entry set"
 * via the <code>entrySet</code> method, which will return the <code>Map</code>'s key/value pairs
 * wrapped in a set of <code>java.util.Map.Entry</code>, but a <code>Map</code> is not actually
 * a collection of <code>Entry</code>. To make Java <code>Map</code>s easier to work with, however,
 * ScalaTest matchers allows you to treat a Java <code>Map</code> as a collection of <code>Entry</code>,
 * and defines a convenience implementation of <code>java.util.Map.Entry</code> in
 * <a href="Entry.html"><code>org.scalactic.Entry</code></a>. Here's how you use it:
 * </p>
 * 
 * <pre class="stHighlight">
 * javaMap should contain (Entry(2, 3))
 * javaMap should contain oneOf (Entry(2, 3), Entry(3, 4))
 * </pre>
 * 
 * You can you alse just check whether a Java <code>Map</code> contains a particular key, or value, like this:
 * 
 * <pre class="stHighlight">
 * javaMap should contain key 1
 * javaMap should contain value "Howdy"
 * </pre>
 * 
 * <a name="stringsAndArraysAsCollections"></a>
 * <h2><code>String</code>s and <code>Array</code>s as collections</h2>
 * 
 * <p>
 * You can also use all the syntax described above for Scala and Java collections on <code>Array</code>s and
 * <code>String</code>s. Here are some examples:
 * </p>
 * 
 * <pre class="stREPL">
 * scala&gt; import org.scalatest._
 * import org.scalatest._
 *
 * scala&gt; import Matchers._
 * import Matchers._
 *
 * scala&gt; atLeast (2, Array(1, 2, 3)) should be &gt; 1
 *
 * scala&gt; atMost (2, "halloo") shouldBe 'o'
 *
 * scala&gt; Array(1, 2, 3) shouldBe sorted
 *
 * scala&gt; "abcdefg" shouldBe sorted
 *
 * scala&gt; Array(1, 2, 3) should contain atMostOneOf (3, 4, 5)
 *
 * scala&gt; "abc" should contain atMostOneOf ('c', 'd', 'e')
 * </pre>
 *
 * <a name="beAsAnEqualityComparison"></a>
 * <h2><code>be</code> as an equality comparison</h2>
 * 
 * <p>
 * All uses of <code>be</code> other than those shown previously perform an equality comparison. They work
 * the same as <code>equal</code> when it is used with default equality. This redundancy between <code>be</code> and <code>equals</code> exists in part
 * because it enables syntax that sometimes sounds more natural. For example, instead of writing: 
 * </p>
 * 
 * <pre class="stHighlight">
 * result should equal (null)
 * </pre>
 * 
 * <p>
 * You can write:
 * </p>
 * 
 * <pre class="stHighlight">
 * result should be (null)
 * </pre>
 * 
 * <p>
 * (Hopefully you won't write that too much given <code>null</code> is error prone, and <code>Option</code>
 * is usually a better, well, option.) 
 * As mentioned <a href="#checkingEqualityWithMatchers">previously</a>, the other difference between <code>equal</code>
 * and <code>be</code> is that <code>equal</code> delegates the equality check to an <code>Equality</code> typeclass, whereas
 * <code>be</code> always uses default equality.
 * Here are some other examples of <code>be</code> used for equality comparison:
 * </p>
 * 
 * <pre class="stHighlight">
 * sum should be (7.0)
 * boring should be (false)
 * fun should be (true)
 * list should be (Nil)
 * option should be (None)
 * option should be (Some(1))
 * </pre>
 * 
 * <p>
 * As with <code>equal</code> used with default equality, using <code>be</code> on arrays results in <code>deep</code> being called on both arrays prior to
 * calling <code>equal</code>. As a result,
 * the following expression would <em>not</em> throw a <a href="exceptions/TestFailedException.html"><code>TestFailedException</code></a>:
 * </p>
 *
 * <pre class="stHighlight">
 * Array(1, 2) should be (Array(1, 2)) // succeeds (i.e., does not throw TestFailedException)
 * </pre>
 *
 * <p>
 * Because <code>be</code> is used in several ways in ScalaTest matcher syntax, just as it is used in many ways in English, one
 * potential point of confusion in the event of a failure is determining whether <code>be</code> was being used as an equality comparison or
 * in some other way, such as a property assertion. To make it more obvious when <code>be</code> is being used for equality, the failure
 * messages generated for those equality checks will include the word <code>equal</code> in them. For example, if this expression fails with a
 * <code>TestFailedException</code>:
 * </p>
 *
 * <pre class="stHighlight">
 * option should be (Some(1))
 * </pre>
 *
 * <p>
 * The detail message in that <code>TestFailedException</code> will include the words <code>"equal to"</code> to signify <code>be</code>
 * was in this case being used for equality comparison:
 * </p>
 *
 * <pre class="stHighlight">
 * Some(2) was not equal to Some(1)
 * </pre>
 *
 * <a name="beingNegative"></a>
 * <h2>Being negative</h2>
 * 
 * <p>
 * If you wish to check the opposite of some condition, you can simply insert <code>not</code> in the expression.
 * Here are a few examples:
 * </p>
 * 
 * <pre class="stHighlight">
 * result should not be (null)
 * sum should not be &lt;= (10)
 * mylist should not equal (yourList)
 * string should not startWith ("Hello")
 * </pre>
 * 
 * <a name="checkingThatCodeDoesNotCompile"></a>
 * <h2>Checking that a snippet of code does not compile</h2>
 * 
 * <p>
 * Often when creating libraries you may wish to ensure that certain arrangements of code that
 * represent potential &ldquo;user errors&rdquo; do not compile, so that your library is more error resistant.
 * ScalaTest <code>Matchers</code> trait includes the following syntax for that purpose:
 * </p>
 *
 * <pre class="stHighlight">
 * "val a: String = 1" shouldNot compile
 * </pre>
 *
 * <p>
 * If you want to ensure that a snippet of code does not compile because of a type error (as opposed
 * to a syntax error), use:
 * </p>
 *
 * <pre class="stHighlight">
 * "val a: String = 1" shouldNot typeCheck
 * </pre>
 *
 * <p>
 * Note that the <code>shouldNot</code> <code>typeCheck</code> syntax will only succeed if the given snippet of code does not
 * compile because of a type error. A syntax error will still result on a thrown <code>TestFailedException</code>.
 * </p>
 *
 * <p>
 * If you want to state that a snippet of code <em>does</em> compile, you can make that
 * more obvious with:
 * </p>
 *
 * <pre class="stHighlight">
 * "val a: Int = 1" should compile
 * </pre>
 *
 * <p>
 * Although the previous three constructs are implemented with macros that determine at compile time whether
 * the snippet of code represented by the string does or does not compile, errors 
 * are reported as test failures at runtime.
 * </p>
 *
 * <a name="logicalExpressions"></a>
 * <h2>Logical expressions with <code>and</code> and <code>or</code></h2>
 * 
 * <p>
 * You can also combine matcher expressions with <code>and</code> and/or <code>or</code>, however,
 * you must place parentheses or curly braces around the <code>and</code> or <code>or</code> expression. For example, 
 * this <code>and</code>-expression would not compile, because the parentheses are missing:
 * </p>
 * 
 * <pre class="stHighlight">
 * map should contain key ("two") and not contain value (7) // ERROR, parentheses missing!
 * </pre>
 * 
 * <p>
 * Instead, you need to write:
 * </p>
 * 
 * <pre class="stHighlight">
 * map should (contain key ("two") and not contain value (7))
 * </pre>
 * 
 * <p>
 * Here are some more examples:
 * </p>
 * 
 * <pre class="stHighlight">
 * number should (be &gt; (0) and be &lt;= (10))
 * option should (equal (Some(List(1, 2, 3))) or be (None))
 * string should (
 *   equal ("fee") or
 *   equal ("fie") or
 *   equal ("foe") or
 *   equal ("fum")
 * )
 * </pre>
 * 
 * <p>
 * Two differences exist between expressions composed of these <code>and</code> and <code>or</code> operators and the expressions you can write
 * on regular <code>Boolean</code>s using its <code>&amp;&amp;</code> and <code>||</code> operators. First, expressions with <code>and</code>
 * and <code>or</code> do not short-circuit. The following contrived expression, for example, would print <code>"hello, world!"</code>:
 * </p>
 *
 * <pre class="stHighlight">
 * "yellow" should (equal ("blue") and equal { println("hello, world!"); "green" })
 * </pre>
 * 
 * <p>
 * In other words, the entire <code>and</code> or <code>or</code> expression is always evaluated, so you'll see any side effects
 * of the right-hand side even if evaluating
 * only the left-hand side is enough to determine the ultimate result of the larger expression. Failure messages produced by these
 * expressions will "short-circuit," however,
 * mentioning only the left-hand side if that's enough to determine the result of the entire expression. This "short-circuiting" behavior
 * of failure messages is intended
 * to make it easier and quicker for you to ascertain which part of the expression caused the failure. The failure message for the previous
 * expression, for example, would be:
 * </p>
 * 
 * <pre class="stHighlight">
 * "yellow" did not equal "blue"
 * </pre>
 * 
 * <p>
 * Most likely this lack of short-circuiting would rarely be noticeable, because evaluating the right hand side will usually not
 * involve a side effect. One situation where it might show up, however, is if you attempt to <code>and</code> a <code>null</code> check on a variable with an expression
 * that uses the variable, like this:
 * </p>
 *
 * <pre class="stHighlight">
 * map should (not be (null) and contain key ("ouch"))
 * </pre>
 * 
 * <p>
 * If <code>map</code> is <code>null</code>, the test will indeed fail, but with a <code>NullPointerException</code>, not a
 * <code>TestFailedException</code>. Here, the <code>NullPointerException</code> is the visible right-hand side effect. To get a
 * <code>TestFailedException</code>, you would need to check each assertion separately:
 * </p>
 *
 * <pre class="stHighlight">
 * map should not be (null)
 * map should contain key ("ouch")
 * </pre>
 * 
 * <p>
 * If <code>map</code> is <code>null</code> in this case, the <code>null</code> check in the first expression will fail with
 * a <code>TestFailedException</code>, and the second expression will never be executed.
 * </p>
 *
 * <p>
 * The other difference with <code>Boolean</code> operators is that although <code>&amp;&amp;</code> has a higher precedence than <code>||</code>,
 * <code>and</code> and <code>or</code>
 * have the same precedence. Thus although the <code>Boolean</code> expression <code>(a || b &amp;&amp; c)</code> will evaluate the <code>&amp;&amp;</code> expression
 * before the <code>||</code> expression, like <code>(a || (b &amp;&amp; c))</code>, the following expression:
 * </p>
 * 
 * <pre class="stHighlight">
 * traversable should (contain (7) or contain (8) and have size (9))
 * </pre>
 * 
 * <p>
 * Will evaluate left to right, as:
 * </p>
 * 
 * <pre class="stHighlight">
 * traversable should ((contain (7) or contain (8)) and have size (9))
 * </pre>
 * 
 * <p>
 * If you really want the <code>and</code> part to be evaluated first, you'll need to put in parentheses, like this:
 * </p>
 * 
 * <pre class="stHighlight">
 * traversable should (contain (7) or (contain (8) and have size (9)))
 * </pre>
 * 
 * <a name="workingWithOptions"></a>
 * <h2>Working with <code>Option</code>s</h2>
 * 
 * <p>
 * ScalaTest matchers has no special support for <code>Option</code>s, but you can 
 * work with them quite easily using syntax shown previously. For example, if you wish to check
 * whether an option is <code>None</code>, you can write any of:
 * </p>
 * 
 * <pre class="stHighlight">
 * option shouldEqual None
 * option shouldBe None
 * option should not be defined
 * option shouldBe empty
 * </pre>
 * 
 * <p>
 * If you wish to check an option is defined, and holds a specific value, you can write either of:
 * </p>
 * 
 * <pre class="stHighlight">
 * option shouldEqual Some("hi")
 * option shouldBe Some("hi")
 * </pre>
 * 
 * <p>
 * If you only wish to check that an option is defined, but don't care what it's value is, you can write:
 * </p>
 * 
 * <pre class="stHighlight">
 * option shouldBe defined
 * </pre>
 * 
 * <p>
 * If you mix in (or import the members of) <a href="OptionValues.html"><code>OptionValues</code></a>,
 * you can write one statement that indicates you believe an option should be defined and then say something else about its value. Here's an example:
 * </p>
 * 
 * <pre class="stHighlight">
 * import org.scalatest.OptionValues._
 * option.value should be &lt; 7
 * </pre>
 * 
 * <a name="checkingArbitraryProperties"></a>
 * <h2>Checking arbitrary properties with <code>have</code></h2>
 * 
 * <p>
 * Using <code>have</code>, you can check properties of any type, where a <em>property</em> is an attribute of any
 * object that can be retrieved either by a public field, method, or JavaBean-style <code>get</code>
 * or <code>is</code> method, like this:
 * </p>
 * 
 * <pre class="stHighlight">
 * book should have (
 *   'title ("Programming in Scala"),
 *   'author (List("Odersky", "Spoon", "Venners")),
 *   'pubYear (2008)
 * )
 * </pre>
 * 
 * <p>
 * This expression will use reflection to ensure the <code>title</code>, <code>author</code>, and <code>pubYear</code> properties of object <code>book</code>
 * are equal to the specified values. For example, it will ensure that <code>book</code> has either a public Java field or method
 * named <code>title</code>, or a public method named <code>getTitle</code>, that when invoked (or accessed in the field case) results
 * in a the string <code>"Programming in Scala"</code>. If all specified properties exist and have their expected values, respectively,
 * execution will continue. If one or more of the properties either does not exist, or exists but results in an unexpected value,
 * a <code>TestFailedException</code> will be thrown that explains the problem. (For the details on how a field or method is selected during this
 * process, see the documentation for <a href="Matchers$HavePropertyMatcherGenerator.html"><code>HavePropertyMatcherGenerator</code></a>.)
 * </p>
 * 
 * <p>
 * When you use this syntax, you must place one or more property values in parentheses after <code>have</code>, seperated by commas, where a <em>property
 * value</em> is a symbol indicating the name of the property followed by the expected value in parentheses. The only exceptions to this rule is the syntax
 * for checking size and length shown previously, which does not require parentheses. If you forget and put parentheses in, however, everything will
 * still work as you'd expect. Thus instead of writing:
 * </p>
 *
 * <pre class="stHighlight">
 * array should have length (3)
 * set should have size (90)
 * </pre>
 * 
 * <p>
 * You can alternatively, write:
 * </p>
 *
 * <pre class="stHighlight">
 * array should have (length (3))
 * set should have (size (90))
 * </pre>
 * 
 * <p>
 * If a property has a value different from the specified expected value, a <code>TestFailedError</code> will be thrown
 * with a detailed message that explains the problem. For example, if you assert the following on
 * a <code>book</code> whose title is <code>Moby Dick</code>:
 * </p>
 *
 * <pre class="stHighlight">
 * book should have ('title ("A Tale of Two Cities"))
 * </pre>
 *
 * <p>
 * You'll get a <code>TestFailedException</code> with this detail message:
 * </p>
 *
 * <pre>
 * The title property had value "Moby Dick", instead of its expected value "A Tale of Two Cities",
 * on object Book("Moby Dick", "Melville", 1851)
 * </pre>
 * 
 * <p>
 * If you prefer to check properties in a type-safe manner, you can use a <code>HavePropertyMatcher</code>.
 * This would allow you to write expressions such as:
 * </p>
 *
 * <pre class="stHighlight">
 * book should have (
 *   title ("Programming in Scala"),
 *   author (List("Odersky", "Spoon", "Venners")),
 *   pubYear (2008)
 * )
 * </pre>
 * 
 * <p>
 * These expressions would fail to compile if <code>should</code> is used on an inappropriate type, as determined
 * by the type parameter of the <code>HavePropertyMatcher</code> being used. (For example, <code>title</code> in this example
 * might be of type <code>HavePropertyMatcher[org.publiclibrary.Book]</code>. If used with an appropriate type, such an expression will compile
 * and at run time the property method or field will be accessed directly; <em>i.e.</em>, no reflection will be used.
 * See the documentation for <a href="matchers/HavePropertyMatcher.html"><code>HavePropertyMatcher</code></a> for more information.
 * </p>
 *
 * <a name="lengthSizeHavePropertyMatchers"></a>
 * <h2>Using <code>length</code> and <code>size</code> with <code>HavePropertyMatcher</code>s</h2>
 *
 * <p>
 * If you want to use <code>length</code> or <code>size</code> syntax with your own custom <code>HavePropertyMatcher</code>s, you 
 * can do so, but you must write <code>(of [&ldquo;the type&rdquo;])</code> afterwords. For example, you could write:
 * </p>
 *
 * <pre class="stHighlight">
 * book should have (
 *   title ("A Tale of Two Cities"),
 *   length (220) (of [Book]),
 *   author ("Dickens")
 * )
 * </pre>
 *
 * <p>
 * Prior to ScalaTest 2.0, &ldquo;<code>length</code> <code>(22)</code>&rdquo; yielded a <code>HavePropertyMatcher[Any, Int]</code> that used reflection to dynamically look
 * for a <code>length</code> field or <code>getLength</code> method. In ScalaTest 2.0, &ldquo;<code>length</code> <code>(22)</code>&rdquo; yields a
 * <code>MatcherFactory1[Any, Length]</code>, so it is no longer a <code>HavePropertyMatcher</code>. The <code>(of [&lt;type&gt;])</code> syntax converts the
 * the <code>MatcherFactory1[Any, Length]</code> to a <code>HavePropertyMatcher[&lt;type&gt;, Int]</code>.
 * </p>
 *
 * <a name="matchingAPattern"></a>
 * <h2>Checking that an expression matches a pattern</h2>
 *
 * <p>
 * ScalaTest's <a href="Inside.html"><code>Inside</code></a> trait allows you to make assertions after a pattern match.
 * Here's an example:
 * </p>
 *
 * <pre class="stHighlight">
 * case class Name(first: String, middle: String, last: String)
 *
 * val name = Name("Jane", "Q", "Programmer")
 *
 * inside(name) { case Name(first, _, _) =&gt;
 *   first should startWith ("S")
 * }
 * </pre>
 * 
 * <p>
 * You can use <code>inside</code> to just ensure a pattern is matched, without making any further assertions, but a better
 * alternative for that kind of assertion is <code>matchPattern</code>. The <code>matchPattern</code> syntax allows you
 * to express that you expect a value to match a particular pattern, no more and no less:
 * </p>
 *
 * <pre class="stHighlight">
 * name should matchPattern { case Name("Sarah", _, _) =&gt; }
 * </pre>
 *
 * <a name="usingCustomMatchers"></a>
 * <h2>Using custom matchers</h2>
 * 
 * <p>
 * If none of the built-in matcher syntax (or options shown so far for extending the syntax) satisfy a particular need you have, you can create
 * custom <code>Matcher</code>s that allow
 * you to place your own syntax directly after <code>should</code>. For example, class <code>java.io.File</code> has a method <code>isHidden</code>, which
 * indicates whether a file of a certain path and name is hidden. Because the <code>isHidden</code> method takes no parameters and returns <code>Boolean</code>,
 * you can call it using <code>be</code> with a symbol or <code>BePropertyMatcher</code>, yielding assertions like:
 * </p>
 * 
 * <pre class="stHighlight">
 * file should be ('hidden)  // using a symbol
 * file should be (hidden)   // using a BePropertyMatcher
 * </pre>
 * 
 * <p>
 * If it doesn't make sense to have your custom syntax follow <code>be</code>, you might want to create a custom <code>Matcher</code>
 * instead, so your syntax can follow <code>should</code> directly. For example, you might want to be able to check whether
 * a <code>java.io.File</code>'s name ends with a particular extension, like this:
 * </p>
 *
 * <pre class="stHighlight">
 * // using a plain-old Matcher
 * file should endWithExtension ("txt")
 * </pre>
 * 
 * <p>
 * ScalaTest provides several mechanism to make it easy to create custom matchers, including ways to compose new matchers
 * out of existing ones complete with new error messages.  For more information about how to create custom
 * <code>Matcher</code>s, please see the documentation for the <a href="matchers/Matcher.html"><code>Matcher</code></a> trait.
 * </p>
 *
 * <a name="checkingForExpectedExceptions"></a>
 * <h2>Checking for expected exceptions</h2>
 *
 * <p>
 * Sometimes you need to test whether a method throws an expected exception under certain circumstances, such
 * as when invalid arguments are passed to the method. With <code>Matchers</code> mixed in, you can
 * check for an expected exception like this:
 * </p>
 *
 * <pre class="stHighlight">
 * an [IndexOutOfBoundsException] should be thrownBy s.charAt(-1) 
 * </pre>
 *
 * <p>
 * If <code>charAt</code> throws an instance of <code>StringIndexOutOfBoundsException</code>,
 * this expression will result in that exception. But if <code>charAt</code> completes normally, or throws a different
 * exception, this expression will complete abruptly with a <code>TestFailedException</code>.
 * 
 * <p>
 * If you need to further isnpect an expected exception, you can capture it using this syntax:
 * </p>
 * 
 * <pre class="stHighlight">
 * val thrown = the [IndexOutOfBoundsException] thrownBy s.charAt(-1) 
 * </pre>
 *
 * <p>
 * This expression returns the caught exception so that you can inspect it further if you wish, for
 * example, to ensure that data contained inside the exception has the expected values. Here's an
 * example:
 * </p>
 *
 * <pre class="stHighlight">
 * thrown.getMessage should equal ("String index out of range: -1")
 * </pre>
 *
 * <p>
 * If you prefer you can also capture and inspect an expected exception in one statement, like this:
 * </p>
 *
 * <pre class="stHighlight">
 * the [ArithmeticException] thrownBy 1 / 0 should have message "/ by zero"
 * the [IndexOutOfBoundsException] thrownBy {
 *   s.charAt(-1) 
 * } should have message "String index out of range: -1"
 * </pre>
 *
 * <p>
 * You can also state that no exception should be thrown by some code, like this:
 * </p>
 *
 * <pre class="stHighlight">
 * noException should be thrownBy 0 / 1
 * </pre>
 * 
 * <a name="thosePeskyParens"></a>
 * <h2>Those pesky parens</h2>
 * 
 * <p>
 * Perhaps the most tricky part of writing assertions using ScalaTest matchers is remembering
 * when you need or don't need parentheses, but bearing in mind a few simple rules <!-- PRESERVE -->should help.
 * It is also reassuring to know that if you ever leave off a set of parentheses when they are
 * required, your code will not compile. Thus the compiler will help you remember when you need the parens.
 * That said, the rules are:
 * </p>
 *
 * <p>
 * 1. Although you don't always need them, you may choose to always put parentheses
 * around right-hand values, such as the <code>7</code> in <code>num should equal (7)</code>:
 * </p>
 *
 * <pre>
 * result should equal <span class="stRed">(</span>4<span class="stRed">)</span>
 * array should have length <span class="stRed">(</span>3<span class="stRed">)</span>
 * book should have (
 *   'title <span class="stRed">(</span>"Programming in Scala"<span class="stRed">)</span>,
 *   'author <span class="stRed">(</span>List("Odersky", "Spoon", "Venners")<span class="stRed">)</span>,
 *   'pubYear <span class="stRed">(</span>2008<span class="stRed">)</span>
 * )
 * option should be <span class="stRed">(</span>'defined<span class="stRed">)</span>
 * catMap should (contain key <span class="stRed">(</span>9<span class="stRed">)</span> and contain value <span class="stRed">(</span>"lives"<span class="stRed">)</span>)</span>
 * keyEvent should be an <span class="stRed">(</span>'actionKey<span class="stRed">)</span>
 * javaSet should have size <span class="stRed">(</span>90<span class="stRed">)</span>
 * </pre>
 *
 * <p>
 * 2. Except for <code>length</code>, <code>size</code> and <code>message</code>, you must always put parentheses around
 * the list of one or more property values following a <code>have</code>:
 * </p>
 *
 * <pre>
 * file should (exist and have <span class="stRed">(</span>'name ("temp.txt")<span class="stRed">)</span>)
 * book should have <span class="stRed">(</span>
 *   title ("Programming in Scala"),
 *   author (List("Odersky", "Spoon", "Venners")),
 *   pubYear (2008)
 * <span class="stRed">)</span>
 * javaList should have length (9) // parens optional for length and size
 * </pre>
 *
 * <p>
 * 3. You must always put parentheses around <code>and</code> and <code>or</code> expressions, as in:
 * </p>
 *
 * <pre>
 * catMap should <span class="stRed">(</span>contain key (9) and contain value ("lives")<span class="stRed">)</span>
 * number should <span class="stRed">(</span>equal (2) or equal (4) or equal (8)<span class="stRed">)</span>
 * </pre>
 * 
 * <p>
 * 4. Although you don't always need them, you may choose to always put parentheses
 * around custom <code>Matcher</code>s when they appear directly after <code>not</code>:
 * </p>
 * 
 * <pre>
 * file should exist
 * file should not <span class="stRed">(</span>exist<span class="stRed">)</span>
 * file should (exist and have ('name ("temp.txt")))
 * file should (not <span class="stRed">(</span>exist<span class="stRed">)</span> and have ('name ("temp.txt"))
 * file should (have ('name ("temp.txt") or exist)
 * file should (have ('name ("temp.txt") or not <span class="stRed">(</span>exist<span class="stRed">)</span>)
 * </pre>
 *
 * <p>
 * That's it. With a bit of practice it <!-- PRESERVE -->should become natural to you, and the compiler will always be there to tell you if you
 * forget a set of needed parentheses.
 * </p>
 *
 * <p>
 * <em>Note: ScalaTest's matchers are in part inspired by the matchers of <a href="http://rspec.info" target="_blank">RSpec</a>,
 * <a href="https://github.com/hamcrest/JavaHamcrest" target="_blank">Hamcrest</a>, and
 * <a href="http://etorreborre.github.io/specs2/" target="_blank">specs2</a>, and its &ldquo;<code>shouldNot compile</code>&rdquo; syntax
 * by the <code>illTyped</code> macro of <a href="https://github.com/milessabin/shapeless" target="_blank">shapeless</a>.</em>
 * </p>
 *
 * @author Bill Venners
 * @author Chua Chee Seng
 */
trait Matchers extends Assertions with Tolerance with ShouldVerb with MatcherWords with Explicitly { matchers =>

  import scala.language.implicitConversions

  // This guy is generally done through an implicit conversion from a symbol. It takes that symbol, and 
  // then represents an object with an apply method. So it gives an apply method to symbols.
  // book should have ('author ("Gibson"))
  //                   ^ // Basically this 'author symbol gets converted into this class, and its apply  method takes "Gibson"
  // TODO, put the documentation of the details of the algo for selecting a method or field to use here.
  /**
   * This class is part of the ScalaTest matchers DSL. Please see the documentation for <a href="Matchers.html"><code>Matchers</code></a> for an overview of
   * the matchers DSL.
   *
   * <p>
   * This class is used as the result of an implicit conversion from class <code>Symbol</code>, to enable symbols to be
   * used in <code>have ('author ("Dickens"))</code> syntax. The name of the implicit conversion method is
   * <code>convertSymbolToHavePropertyMatcherGenerator</code>.
   * </p>
   *
   * <p>
   * Class <code>HavePropertyMatcherGenerator</code>'s primary constructor takes a <code>Symbol</code>. The 
   * <code>apply</code> method uses reflection to find and access a property that has the name specified by the
   * <code>Symbol</code> passed to the constructor, so it can determine if the property has the expected value
   * passed to <code>apply</code>.
   * If the symbol passed is <code>'title</code>, for example, the <code>apply</code> method
   * will use reflection to look for a public Java field named
   * "title", a public method named "title", or a public method named "getTitle". 
   * If a method, it must take no parameters. If multiple candidates are found,
   * the <code>apply</code> method will select based on the following algorithm:
   * </p>
   * 
   * <table class="stTable">
   * <tr><th class="stHeadingCell">Field</th><th class="stHeadingCell">Method</th><th class="stHeadingCell">"get" Method</th><th class="stHeadingCell">Result</th></tr>
   * <tr><td class="stTableCell">&nbsp;</td><td class="stTableCell">&nbsp;</td><td class="stTableCell">&nbsp;</td><td class="stTableCell">Throws <code>TestFailedException</code>, because no candidates found</td></tr>
   * <tr><td class="stTableCell">&nbsp;</td><td class="stTableCell">&nbsp;</td><td class="stTableCell"><code>getTitle()</code></td><td class="stTableCell">Invokes <code>getTitle()</code></td></tr>
   * <tr><td class="stTableCell">&nbsp;</td><td class="stTableCell"><code>title()</code></td><td class="stTableCell">&nbsp;</td><td class="stTableCell">Invokes <code>title()</code></td></tr>
   * <tr><td class="stTableCell">&nbsp;</td><td class="stTableCell"><code>title()</code></td><td class="stTableCell"><code>getTitle()</code></td><td class="stTableCell">Invokes <code>title()</code> (this can occur when <code>BeanProperty</code> annotation is used)</td></tr>
   * <tr><td class="stTableCell"><code>title</code></td><td class="stTableCell">&nbsp;</td><td class="stTableCell">&nbsp;</td><td class="stTableCell">Accesses field <code>title</code></td></tr>
   * <tr><td class="stTableCell"><code>title</code></td><td class="stTableCell">&nbsp;</td><td class="stTableCell"><code>getTitle()</code></td><td class="stTableCell">Invokes <code>getTitle()</code></td></tr>
   * <tr><td class="stTableCell"><code>title</code></td><td class="stTableCell"><code>title()</code></td><td class="stTableCell">&nbsp;</td><td class="stTableCell">Invokes <code>title()</code></td></tr>
   * <tr><td class="stTableCell"><code>title</code></td><td class="stTableCell"><code>title()</code></td><td class="stTableCell"><code>getTitle()</code></td><td class="stTableCell">Invokes <code>title()</code> (this can occur when <code>BeanProperty</code> annotation is used)</td></tr>
   * </table>
   *
   * @author Bill Venners
   */
  final class HavePropertyMatcherGenerator(symbol: Symbol) {

    /**
     * This method enables the following syntax:
     *
     * <pre class="stHighlight">
     * book should have ('title ("A Tale of Two Cities"))
     *                          ^
     * </pre>
     * 
     * <p>
     * This class has an <code>apply</code> method that will produce a <code>HavePropertyMatcher[AnyRef, Any]</code>.
     * The implicit conversion method, <code>convertSymbolToHavePropertyMatcherGenerator</code>, will cause the 
     * above line of code to be eventually transformed into:
     * </p>
     * 
     * <pre class="stHighlight">
     * book should have (convertSymbolToHavePropertyMatcherGenerator('title).apply("A Tale of Two Cities"))
     * </pre>
     */
    def apply(expectedValue: Any): HavePropertyMatcher[AnyRef, Any] =
      new HavePropertyMatcher[AnyRef, Any] {

        /**
         * This method enables the following syntax:
         *
         * <pre class="stHighlight">
         * book should have ('title ("A Tale of Two Cities"))
         * </pre>
         * 
         * <p>
         * This method uses reflection to discover a field or method with a name that indicates it represents
         * the value of the property with the name contained in the <code>Symbol</code> passed to the 
         * <code>HavePropertyMatcherGenerator</code>'s constructor. The field or method must be public. To be a
         * candidate, a field must have the name <code>symbol.name</code>, so if <code>symbol</code> is <code>'title</code>,
         * the field name sought will be <code>"title"</code>. To be a candidate, a method must either have the name
         * <code>symbol.name</code>, or have a JavaBean-style <code>get</code> or <code>is</code>. If the type of the
         * passed <code>expectedValue</code> is <code>Boolean</code>, <code>"is"</code> is prepended, else <code>"get"</code>
         * is prepended. Thus if <code>'title</code> is passed as <code>symbol</code>, and the type of the <code>expectedValue</code> is
         * <code>String</code>, a method named <code>getTitle</code> will be considered a candidate (the return type
         * of <code>getTitle</code> will not be checked, so it need not be <code>String</code>. By contrast, if <code>'defined</code>
         * is passed as <code>symbol</code>, and the type of the <code>expectedValue</code> is <code>Boolean</code>, a method
         * named <code>isTitle</code> will be considered a candidate so long as its return type is <code>Boolean</code>.
         * </p>
         * TODO continue the story
         */
        def apply(objectWithProperty: AnyRef): HavePropertyMatchResult[Any] = {

          // If 'empty passed, propertyName would be "empty"
          val propertyName = symbol.name

          val isBooleanProperty =
            expectedValue match {
              case o: Boolean => true
              case _ => false
            }

          accessProperty(objectWithProperty, symbol, isBooleanProperty) match {

            case None =>

              // if propertyName is '>, mangledPropertyName would be "$greater"
              val mangledPropertyName = transformOperatorChars(propertyName)

              // methodNameToInvoke would also be "title"
              val methodNameToInvoke = mangledPropertyName

              // methodNameToInvokeWithGet would be "getTitle"
              val methodNameToInvokeWithGet = "get"+ mangledPropertyName(0).toUpper + mangledPropertyName.substring(1)

              throw newTestFailedException(Resources.propertyNotFound(methodNameToInvoke, expectedValue.toString, methodNameToInvokeWithGet))

            case Some(result) =>

              new HavePropertyMatchResult[Any](
                result == expectedValue,
                propertyName,
                expectedValue,
                result
              )
          }
        }
        
        /**
         * Overrides to return pretty toString.
         */
        override def toString: String = "HavePropertyMatcher[AnyRef, Any](expectedValue = " + Prettifier.default(expectedValue) + ")"
      }
  }

  /**
   * This implicit conversion method converts a <code>Symbol</code> to a
   * <code>HavePropertyMatcherGenerator</code>, to enable the symbol to be used with the <code>have ('author ("Dickens"))</code> syntax.
   */
  implicit def convertSymbolToHavePropertyMatcherGenerator(symbol: Symbol): HavePropertyMatcherGenerator = new HavePropertyMatcherGenerator(symbol)

  /**
   * This class is part of the ScalaTest matchers DSL. Please see the documentation for <a href="Matchers.html"><code>Matchers</code></a> for an overview of
   * the matchers DSL.
   *
   * @author Bill Venners
   */
  class ResultOfBeWordForAny[T](left: T, shouldBeTrue: Boolean) {

    /**
     * This method enables the following syntax (positiveNumber is a <code>AMatcher</code>):
     *
     * <pre class="stHighlight">
     * 1 should be a positiveNumber
     *             ^
     * </pre>
     */
    def a(aMatcher: AMatcher[T]) {
      val matcherResult = aMatcher(left)
      if (matcherResult.matches != shouldBeTrue) {
        throw newTestFailedException(
          if (shouldBeTrue) matcherResult.failureMessage else matcherResult.negatedFailureMessage
        )
      }
    }
    
    /**
     * This method enables the following syntax (positiveNumber is a <code>AnMatcher</code>):
     *
     * <pre class="stHighlight">
     * 1 should be an oddNumber
     *             ^
     * </pre>
     */
    def an(anMatcher: AnMatcher[T]) {
      val matcherResult = anMatcher(left)
      if (matcherResult.matches != shouldBeTrue) {
        throw newTestFailedException(
          if (shouldBeTrue) matcherResult.failureMessage else matcherResult.negatedFailureMessage
        )
      }
    }

    /**
     * This method enables the following syntax:
     *
     * <pre class="stHighlight">
     * result should be theSameInstanceAs anotherObject
     *                  ^
     * </pre>
     */
    def theSameInstanceAs(right: AnyRef)(implicit toAnyRef: T <:< AnyRef) {
      if ((toAnyRef(left) eq right) != shouldBeTrue)
        throw newTestFailedException(
          if (shouldBeTrue)
            FailureMessages.wasNotSameInstanceAs(left, right)
          else
            FailureMessages.wasSameInstanceAs(left, right)
        )
    }

    /* *
     * This method enables the following syntax:
     *
     * <pre class="stHighlight">
     * result should be a [String]
     *                  ^
     * </pre>
    def a[EXPECTED : ClassManifest] {
      val clazz = implicitly[ClassManifest[EXPECTED]].erasure.asInstanceOf[Class[EXPECTED]]
      if (clazz.isAssignableFrom(left.getClass)) {
        throw newTestFailedException(
          if (shouldBeTrue)
            FailureMessages.wasNotAnInstanceOf(left, UnquotedString(clazz.getName), UnquotedString(left.getClass.getName))
          else
            FailureMessages.wasAnInstanceOf
        )
      }
    }
    */
     

    /**
     * This method enables the following syntax:
     *
     * <pre class="stHighlight">
     * fileMock should be a ('file)
     *                    ^
     * </pre>
     */
    def a(symbol: Symbol)(implicit toAnyRef: T <:< AnyRef) {
      val matcherResult = matchSymbolToPredicateMethod(toAnyRef(left), symbol, true, true)
      if (matcherResult.matches != shouldBeTrue) {
        throw newTestFailedException(
          if (shouldBeTrue) matcherResult.failureMessage else matcherResult.negatedFailureMessage
        )
      }
    }

    // TODO: Check the shouldBeTrues, are they sometimes always false or true?
    /**
     * This method enables the following syntax, where <code>badBook</code> is, for example, of type <code>Book</code> and
     * <code>goodRead</code> refers to a <code>BePropertyMatcher[Book]</code>:
     *
     * <pre class="stHighlight">
     * badBook should be a (goodRead)
     *                   ^
     * </pre>
     */
    def a(bePropertyMatcher: BePropertyMatcher[T])(implicit ev: T <:< AnyRef) { // TODO: Try expanding this to 2.10 AnyVals
      val result = bePropertyMatcher(left)
      if (result.matches != shouldBeTrue) {
        throw newTestFailedException(
          if (shouldBeTrue)
            FailureMessages.wasNotA(left, UnquotedString(result.propertyName))
          else
            FailureMessages.wasA(left, UnquotedString(result.propertyName))
        )
      }
    }
    
    // TODO, in both of these, the failure message doesn't have a/an
    /**
     * This method enables the following syntax:
     *
     * <pre class="stHighlight">
     * fruit should be an ('orange)
     *                 ^
     * </pre>
     */
    def an(symbol: Symbol)(implicit toAnyRef: T <:< AnyRef) {
      val matcherResult = matchSymbolToPredicateMethod(toAnyRef(left), symbol, true, false)
      if (matcherResult.matches != shouldBeTrue) {
        throw newTestFailedException(
          if (shouldBeTrue) matcherResult.failureMessage else matcherResult.negatedFailureMessage
        )
      }
    }

    /**
     * This method enables the following syntax, where <code>badBook</code> is, for example, of type <code>Book</code> and
     * <code>excellentRead</code> refers to a <code>BePropertyMatcher[Book]</code>:
     *
     * <pre class="stHighlight">
     * book should be an (excellentRead)
     *                ^
     * </pre>
     */ 
    def an(beTrueMatcher: BePropertyMatcher[T])(implicit ev: T <:< AnyRef) { // TODO: Try expanding this to 2.10 AnyVals
      val beTrueMatchResult = beTrueMatcher(left)
      if (beTrueMatchResult.matches != shouldBeTrue) {
        throw newTestFailedException(
          if (shouldBeTrue)
            FailureMessages.wasNotAn(left, UnquotedString(beTrueMatchResult.propertyName))
          else
            FailureMessages.wasAn(left, UnquotedString(beTrueMatchResult.propertyName))
        )
      }
    }

    /**
     * This method enables the following syntax, where <code>fraction</code> is, for example, of type <code>PartialFunction</code>:
     *
     * <pre class="stHighlight">
     * fraction should be definedAt (6)
     *                    ^
     * </pre>
     */
    def definedAt[U](right: U)(implicit ev: T <:< PartialFunction[U, _]) {
      if (left.isDefinedAt(right) != shouldBeTrue)
        throw newTestFailedException(
          if (shouldBeTrue)
            FailureMessages.wasNotDefinedAt(left, right)
          else
            FailureMessages.wasDefinedAt(left, right)
        )
    }

    /**
     * Overrides to return pretty toString.
     *
     * @return "ResultOfBeWordForAny([left], [shouldBeTrue])"
     */
    override def toString: String = "ResultOfBeWordForAny(" + Prettifier.default(left) + ", " + Prettifier.default(shouldBeTrue) + ")"
  }

  /**
   * This class is part of the ScalaTest matchers DSL. Please see the documentation for <a href="Matchers.html"><code>Matchers</code></a> for an overview of
   * the matchers DSL.
   *
   * @author Bill Venners
   */
  final class RegexWord {

    /**
     * This method enables the following syntax: 
     *
     * <pre class="stHighlight">
     * "eight" should not fullyMatch regex ("""(-)?(\d+)(\.\d*)?""".r)
     *                                     ^
     * </pre>
     */
    def apply(regexString: String): ResultOfRegexWordApplication = new ResultOfRegexWordApplication(regexString, IndexedSeq.empty)

    /**
     * This method enables the following syntax: 
     *
     * <pre class="stHighlight">
     * "eight" should not fullyMatch regex ("""(-)?(\d+)(\.\d*)?""")
     *                                     ^
     * </pre>
     */
    def apply(regex: Regex): ResultOfRegexWordApplication = new ResultOfRegexWordApplication(regex, IndexedSeq.empty)

    /**
     * This method enables the following syntax: 
     *
     * <pre class="stHighlight">
     * string should not fullyMatch regex ("a(b*)c" withGroup "bb") 
     *                                    ^
     * </pre>
     */
    def apply(regexWithGroups: RegexWithGroups) = 
      new ResultOfRegexWordApplication(regexWithGroups.regex, regexWithGroups.groups)
    
    /**
     * Overrides to return "regex"
     */
    override def toString: String = "regex"
  }

  /**
   * This class is part of the ScalaTest matchers DSL. Please see the documentation for <a href="Matchers.html"><code>Matchers</code></a> for an overview of
   * the matchers DSL.
   *
   * @author Bill Venners
   */
  final class ResultOfIncludeWordForString(left: String, shouldBeTrue: Boolean) {

    /**
     * This method enables the following syntax: 
     *
     * <pre class="stHighlight">
     * string should include regex ("world")
     *                       ^
     * </pre>
     */
    def regex(rightRegexString: String) { regex(rightRegexString.r) }

    /**
     * This method enables the following syntax: 
     *
     * <pre class="stHighlight">
     * string should include regex ("a(b*)c" withGroup "bb")
     *                       ^
     * </pre>
     */
    def regex(regexWithGroups: RegexWithGroups) {
      val result = includeRegexWithGroups(left, regexWithGroups.regex, regexWithGroups.groups)
      if (result.matches != shouldBeTrue)
       throw newTestFailedException(
         if (shouldBeTrue) result.failureMessage else result.negatedFailureMessage
       )
    }

    /**
     * This method enables the following syntax: 
     *
     * <pre class="stHighlight">
     * string should include regex ("wo.ld".r)
     *                       ^
     * </pre>
     */
    def regex(rightRegex: Regex) {
      if (rightRegex.findFirstIn(left).isDefined != shouldBeTrue)
        throw newTestFailedException(
          if (shouldBeTrue)
            FailureMessages.didNotIncludeRegex(left, rightRegex)
          else
            FailureMessages.includedRegex(left, rightRegex)
        )
    }

    /**
     * Overrides to return pretty toString.
     *
     * @return "ResultOfIncludeWordForString([left], [shouldBeTrue])"
     */
    override def toString: String = "ResultOfIncludeWordForString(" + Prettifier.default(left) + ", " + Prettifier.default(shouldBeTrue) + ")"
  }

  /**
   * This class is part of the ScalaTest matchers DSL. Please see the documentation for <a href="Matchers.html"><code>Matchers</code></a> for an overview of
   * the matchers DSL.
   *
   * @author Bill Venners
   */
  final class ResultOfStartWithWordForString(left: String, shouldBeTrue: Boolean) {

    /**
     * This method enables the following syntax: 
     *
     * <pre class="stHighlight">
     * string should startWith regex ("Hel*o")
     *                         ^
     * </pre>
     */
    def regex(rightRegexString: String) { regex(rightRegexString.r) }

    /**
     * This method enables the following syntax: 
     *
     * <pre class="stHighlight">
     * string should startWith regex ("a(b*)c" withGroup "bb")
     *                         ^
     * </pre>
     */
    def regex(regexWithGroups: RegexWithGroups) {
      val result = startWithRegexWithGroups(left, regexWithGroups.regex, regexWithGroups.groups)
      if (result.matches != shouldBeTrue)
       throw newTestFailedException(
         if (shouldBeTrue) result.failureMessage else result.negatedFailureMessage
       )
    }

    /**
     * This method enables the following syntax: 
     *
     * <pre class="stHighlight">
     * string should startWith regex ("Hel*o".r)
     *                         ^
     * </pre>
     */
    def regex(rightRegex: Regex) {
      if (rightRegex.pattern.matcher(left).lookingAt != shouldBeTrue)
        throw newTestFailedException(
          if (shouldBeTrue)
            FailureMessages.didNotStartWithRegex(left, rightRegex)
          else
            FailureMessages.startedWithRegex(left, rightRegex)
        )
    }

    /**
     * Overrides to return pretty toString.
     *
     * @return "ResultOfStartWithWordForString([left], [shouldBeTrue])"
     */
    override def toString: String = "ResultOfStartWithWordForString(" + Prettifier.default(left) + ", " + Prettifier.default(shouldBeTrue) + ")"
  }

  /**
   * This class is part of the ScalaTest matchers DSL. Please see the documentation for <a href="Matchers.html"><code>Matchers</code></a> for an overview of
   * the matchers DSL.
   *
   * @author Bill Venners
   */
  final class ResultOfEndWithWordForString(left: String, shouldBeTrue: Boolean) {

    /**
     * This method enables the following syntax: 
     *
     * <pre class="stHighlight">
     * string should endWith regex ("wor.d")
     *                       ^
     * </pre>
     */
    def regex(rightRegexString: String) { regex(rightRegexString.r) }
    
    /**
     * This method enables the following syntax: 
     *
     * <pre class="stHighlight">
     * string should endWith regex ("a(b*)c" withGroup "bb")
     *                       ^
     * </pre>
     */
    def regex(regexWithGroups: RegexWithGroups) {
      val result = endWithRegexWithGroups(left, regexWithGroups.regex, regexWithGroups.groups)
      if (result.matches != shouldBeTrue)
       throw newTestFailedException(
         if (shouldBeTrue) result.failureMessage else result.negatedFailureMessage
       )
    }

    /**
     * This method enables the following syntax: 
     *
     * <pre class="stHighlight">
     * string should endWith regex ("wor.d".r)
     *                       ^
     * </pre>
     */
    def regex(rightRegex: Regex) {
      val allMatches = rightRegex.findAllIn(left)
      if ((allMatches.hasNext && (allMatches.end == left.length)) != shouldBeTrue)
        throw newTestFailedException(
          if (shouldBeTrue)
            FailureMessages.didNotEndWithRegex(left, rightRegex)
          else
            FailureMessages.endedWithRegex(left, rightRegex)
        )
    }

    /**
     * Overrides to return pretty toString.
     *
     * @return "ResultOfEndWithWordForString([left], [shouldBeTrue])"
     */
    override def toString: String = "ResultOfEndWithWordForString(" + Prettifier.default(left) + ", " + Prettifier.default(shouldBeTrue) + ")"
  }

  /**
   * This class is part of the ScalaTest matchers DSL. Please see the documentation for <a href="Matchers.html"><code>Matchers</code></a> for an overview of
   * the matchers DSL.
   *
   * @author Bill Venners
   */
  final class ResultOfFullyMatchWordForString(left: String, shouldBeTrue: Boolean) {

    /**
     * This method enables the following syntax: 
     *
     * <pre class="stHighlight">
     * string should fullMatch regex ("Hel*o world")
     *                         ^
     * </pre>
     */
    def regex(rightRegexString: String) { regex(rightRegexString.r) }

    /**
     * This method enables the following syntax: 
     *
     * <pre class="stHighlight">
     * string should fullMatch regex ("a(b*)c" withGroup "bb") 
     *                         ^
     * </pre>
     */
    def regex(regexWithGroups: RegexWithGroups) {
      val result = fullyMatchRegexWithGroups(left, regexWithGroups.regex, regexWithGroups.groups)
      if (result.matches != shouldBeTrue)
       throw newTestFailedException(
         if (shouldBeTrue) result.failureMessage else result.negatedFailureMessage
       )
    }

    /**
     * This method enables the following syntax: 
     *
     * <pre class="stHighlight">
     * string should fullymatch regex ("Hel*o world".r)
     *                          ^
     * </pre>
     */
    def regex(rightRegex: Regex) {
      if (rightRegex.pattern.matcher(left).matches != shouldBeTrue)
        throw newTestFailedException(
          if (shouldBeTrue)
            FailureMessages.didNotFullyMatchRegex(left, rightRegex)
          else
            FailureMessages.fullyMatchedRegex(left, rightRegex)
        )
    }

    /**
     * Overrides to return pretty toString.
     *
     * @return "ResultOfFullyMatchWordForString([left], [shouldBeTrue])"
     */
    override def toString: String = "ResultOfFullyMatchWordForString(" + Prettifier.default(left) + ", " + Prettifier.default(shouldBeTrue) + ")"
  }
  
  // Going back to original, legacy one to get to a good place to check in.
/*
  def equal(right: Any): Matcher[Any] =
      new Matcher[Any] {
        def apply(left: Any): MatchResult = {
          val (leftee, rightee) = Suite.getObjectsForFailureMessage(left, right)
          MatchResult(
            areEqualComparingArraysStructurally(left, right),
            FailureMessages.didNotEqual(leftee, rightee),
            FailureMessages.equaled(left, right)
          )
        }
      }
*/

  /**
   * This method enables syntax such as the following:
   *
   * <pre class="stHighlight">
   * result should equal (100 +- 1)
   *               ^
   * </pre>
   */
  def equal[T](spread: Spread[T]): Matcher[T] = {
    new Matcher[T] {
      def apply(left: T): MatchResult = {
        MatchResult(
          spread.isWithin(left),
          Resources.rawDidNotEqualPlusOrMinus,
          Resources.rawEqualedPlusOrMinus,
          Vector(left, spread.pivot, spread.tolerance)
        )
      }
      override def toString: String = "equal (" + Prettifier.default(spread) + ")"
    }
  }

  /**
   * This method enables syntax such as the following:
   *
   * <pre class="stHighlight">
   * result should equal (null)
   *               ^
   * </pre>
   */
  def equal(o: Null): Matcher[AnyRef] = 
    new Matcher[AnyRef] {
      def apply(left: AnyRef): MatchResult = {
        MatchResult(
          left == null,
          Resources.rawDidNotEqualNull,
          Resources.rawEqualedNull,
          Resources.rawDidNotEqualNull,
          Resources.rawMidSentenceEqualedNull,
          Vector(left), 
          Vector.empty
        )
      }
      override def toString: String = "equal (" + Prettifier.default(o) + ")"
    }

  /**
   * This class is part of the ScalaTest matchers DSL. Please see the documentation for <a href="Matchers.html"><code>Matchers</code></a> for an overview of
   * the matchers DSL.
   *
   * @author Bill Venners
   */
  final class KeyWord {

    /**
     * This method enables the following syntax: 
     *
     * <pre class="stHighlight">
     * map should not contain key (10)
     *                            ^
     * </pre>
     */
    def apply(expectedKey: Any): ResultOfKeyWordApplication = new ResultOfKeyWordApplication(expectedKey)

    /**
     * Overrides to return pretty toString.
     *
     * @return "key"
     */
    override def toString: String = "key"
  }

  /**
   * This field enables the following syntax: 
   *
   * <pre class="stHighlight">
   * map should not contain key (10)
   *                        ^
   * </pre>
   */
  val key = new KeyWord

  /**
   * This class is part of the ScalaTest matchers DSL. Please see the documentation for <a href="Matchers.html"><code>Matchers</code></a> for an overview of
   * the matchers DSL.
   *
   * @author Bill Venners
   */
  final class ValueWord {

    /**
     * This method enables the following syntax: 
     *
     * <pre class="stHighlight">
     * map should not contain key (10)
     *                            ^
     * </pre>
     */
    def apply(expectedValue: Any): ResultOfValueWordApplication = new ResultOfValueWordApplication(expectedValue)

    /**
     * Overrides to return pretty toString.
     *
     * @return "value"
     */
    override def toString: String = "value"
  }

  /**
   * This field enables the following syntax: 
   *
   * <pre class="stHighlight">
   * map should not contain value (10)
   *                        ^
   * </pre>
   */
  val value = new ValueWord

  /**
   * This class is part of the ScalaTest matchers DSL. Please see the documentation for <a href="Matchers.html"><code>Matchers</code></a> for an overview of
   * the matchers DSL.
   *
   * @author Bill Venners
   */
  final class AWord {

    /**
     * This method enables the following syntax: 
     *
     * <pre class="stHighlight">
     * badBook should not be a ('goodRead)
     *                         ^
     * </pre>
     */
    def apply(symbol: Symbol): ResultOfAWordToSymbolApplication = new ResultOfAWordToSymbolApplication(symbol)

    /**
     * This method enables the following syntax, where, for example, <code>badBook</code> is of type <code>Book</code> and <code>goodRead</code>
     * is a <code>BePropertyMatcher[Book]</code>:
     *
     * <pre class="stHighlight">
     * badBook should not be a (goodRead)
     *                         ^
     * </pre>
     */
    def apply[T](beTrueMatcher: BePropertyMatcher[T]): ResultOfAWordToBePropertyMatcherApplication[T] = new ResultOfAWordToBePropertyMatcherApplication(beTrueMatcher)
    
    /**
     * This method enables the following syntax, where, <code>positiveNumber</code> is an <code>AMatcher[Book]</code>:
     *
     * <pre class="stHighlight">
     * result should not be a (positiveNumber)
     *                        ^
     * </pre>
     */
    def apply[T](aMatcher: AMatcher[T]): ResultOfAWordToAMatcherApplication[T] = new ResultOfAWordToAMatcherApplication(aMatcher)

    /**
     * Overrides to return pretty toString.
     *
     * @return "a"
     */
    override def toString: String = "a"
  }

  /**
   * This field enables the following syntax: 
   *
   * <pre class="stHighlight">
   * badBook should not be a ('goodRead)
   *                       ^
   * </pre>
   */
  val a = new AWord

  /**
   * This class is part of the ScalaTest matchers DSL. Please see the documentation for <a href="Matchers.html"><code>Matchers</code></a> for an overview of
   * the matchers DSL.
   *
   * @author Bill Venners
   */
  final class AnWord {

    /**
     * This method enables the following syntax:
     *
     * <pre class="stHighlight">
     * badBook should not be an ('excellentRead)
     *                          ^
     * </pre>
     */
    def apply(symbol: Symbol): ResultOfAnWordToSymbolApplication = new ResultOfAnWordToSymbolApplication(symbol)

    /**
     * This method enables the following syntax, where, for example, <code>badBook</code> is of type <code>Book</code> and <code>excellentRead</code>
     * is a <code>BePropertyMatcher[Book]</code>:
     *
     * <pre class="stHighlight">
     * badBook should not be an (excellentRead)
     *                          ^
     * </pre>
     */
    def apply[T](beTrueMatcher: BePropertyMatcher[T]): ResultOfAnWordToBePropertyMatcherApplication[T] = new ResultOfAnWordToBePropertyMatcherApplication(beTrueMatcher)
    
    /**
     * This method enables the following syntax, where, <code>positiveNumber</code> is an <code>AnMatcher[Book]</code>:
     *
     * <pre class="stHighlight">
     * result should not be an (positiveNumber)
     *                         ^
     * </pre>
     */
    def apply[T](anMatcher: AnMatcher[T]): ResultOfAnWordToAnMatcherApplication[T] = new ResultOfAnWordToAnMatcherApplication(anMatcher)

    /**
     * Overrides to return pretty toString.
     *
     * @return "an"
     */
    override def toString: String = "an"
  }

  /**
   * This field enables the following syntax: 
   *
   * <pre class="stHighlight">
   * badBook should not be an (excellentRead)
   *                       ^
   * </pre>
   */
  val an = new AnWord

  /**
   * This class is part of the ScalaTest matchers DSL. Please see the documentation for <a href="Matchers.html"><code>Matchers</code></a> for an overview of
   * the matchers DSL.
   *
   * @author Bill Venners
   */
  final class TheSameInstanceAsPhrase {

    /**
     * This method enables the following syntax:
     *
     * <pre class="stHighlight">
     * oneString should not be theSameInstanceAs (anotherString)
     *                                           ^
     * </pre>
     */
    def apply(anyRef: AnyRef): ResultOfTheSameInstanceAsApplication = new ResultOfTheSameInstanceAsApplication(anyRef)

    /**
     * Overrides to return pretty toString.
     *
     * @return "theSameInstanceAs"
     */
    override def toString: String = "theSameInstanceAs"
  }

  /**
   * This field enables the following syntax: 
   *
   * <pre class="stHighlight">
   * oneString should not be theSameInstanceAs (anotherString)
   *                         ^
   * </pre>
   */
  val theSameInstanceAs: TheSameInstanceAsPhrase = new TheSameInstanceAsPhrase

  /**
   * This field enables the following syntax: 
   *
   * <pre class="stHighlight">
   * "eight" should not fullyMatch regex ("""(-)?(\d+)(\.\d*)?""".r)
   *                               ^
   * </pre>
   */
  val regex = new RegexWord

  /**
   * This class is part of the ScalaTest matchers DSL. Please see the documentation for <a href="Matchers.html"><code>Matchers</code></a> for an overview of
   * the matchers DSL.
   *
   * @author Bill Venners
   */
  final class ResultOfHaveWordForExtent[A](left: A, shouldBeTrue: Boolean) {

    /**
     * This method enables the following syntax:
     *
     * <pre class="stHighlight">
     * obj should have length (2L)
     *                 ^
     * </pre>
     *
     * <p>
     * This method is ultimately invoked for objects that have a <code>length</code> property structure
     * of type <code>Long</code>,
     * but is of a type that is not handled by implicit conversions from nominal types such as
     * <code>scala.Seq</code>, <code>java.lang.String</code>, and <code>java.util.List</code>.
     * </p>
     */
    def length(expectedLength: Long)(implicit len: Length[A]) {
      val leftLength = len.lengthOf(left)
      if ((leftLength == expectedLength) != shouldBeTrue)
        throw newTestFailedException(
          if (shouldBeTrue) 
            FailureMessages.hadLengthInsteadOfExpectedLength(left, leftLength, expectedLength)
          else
            FailureMessages.hadLength(left, expectedLength)
        )
    }

    /**
     * This method enables the following syntax:
     *
     * <pre class="stHighlight">
     * obj should have size (2L)
     *                 ^
     * </pre>
     *
     * <p>
     * This method is ultimately invoked for objects that have a <code>size</code> property structure
     * of type <code>Long</code>,
     * but is of a type that is not handled by implicit conversions from nominal types such as
     * <code>Traversable</code> and <code>java.util.Collection</code>.
     * </p>
     */
    def size(expectedSize: Long)(implicit sz: Size[A]) {
      val leftSize = sz.sizeOf(left)
      if ((leftSize == expectedSize) != shouldBeTrue)
        throw newTestFailedException(
          if (shouldBeTrue)
            FailureMessages.hadSizeInsteadOfExpectedSize(left, leftSize, expectedSize)
          else
            FailureMessages.hadSize(left, expectedSize)
        )
    }

    /**
     * This method enables the following syntax:
     *
     * <pre class="stHighlight">
     * exception should have message ("file not found")
     *                       ^
     * </pre>
     */
    def message(expectedMessage: String)(implicit messaging: Messaging[A]) {
      val actualMessage = messaging.messageOf(left)
      if ((actualMessage== expectedMessage) != shouldBeTrue)
        throw newTestFailedException(
          if (shouldBeTrue)
            FailureMessages.hadMessageInsteadOfExpectedMessage(left, actualMessage, expectedMessage)
          else
            FailureMessages.hadExpectedMessage(left, expectedMessage)
        )
    }

    /**
     * Overrides to return pretty toString.
     *
     * @return "ResultOfHaveWordForExtent([left], [shouldBeTrue])"
     */
    override def toString: String = "ResultOfHaveWordForExtent(" + Prettifier.default(left) + ", " + Prettifier.default(shouldBeTrue) + ")"
  }

  /**
   * This method enables the following syntax: 
   *
   * <pre class="stHighlight">
   * num should (not be &lt; (10) and not be &gt; (17))
   *                    ^
   * </pre>
   */
  def <[T : Ordering] (right: T): ResultOfLessThanComparison[T] =
    new ResultOfLessThanComparison(right)

  /**
   * This method enables the following syntax: 
   *
   * <pre class="stHighlight">
   * num should (not be &gt; (10) and not be &lt; (7))
   *                    ^
   * </pre>
   */
  def >[T : Ordering] (right: T): ResultOfGreaterThanComparison[T] =
    new ResultOfGreaterThanComparison(right)

  /**
   * This method enables the following syntax: 
   *
   * <pre class="stHighlight">
   * num should (not be &lt;= (10) and not be &gt; (17))
   *                    ^
   * </pre>
   */
  def <=[T : Ordering] (right: T): ResultOfLessThanOrEqualToComparison[T] =
    new ResultOfLessThanOrEqualToComparison(right)

  /**
   * This method enables the following syntax: 
   *
   * <pre class="stHighlight">
   * num should (not be >= (10) and not be < (7))
   *                    ^
   * </pre>
   */
  def >=[T : Ordering] (right: T): ResultOfGreaterThanOrEqualToComparison[T] =
    new ResultOfGreaterThanOrEqualToComparison(right)

  /**
   * This method enables the following syntax: 
   *
   * <pre class="stHighlight">
   * list should (not be definedAt (7) and not be definedAt (9))
   *                     ^
   * </pre>
   */
  def definedAt[T](right: T): ResultOfDefinedAt[T] = 
    new ResultOfDefinedAt(right)

  /**
   * This class is part of the ScalaTest matchers DSL. Please see the documentation for <a href="Matchers.html"><code>Matchers</code></a> for an overview of
   * the matchers DSL.
   *
   * @author Bill Venners
   */
  final class ResultOfProduceInvocation[T](val clazz: Class[T]) {
    /**
     * Overrides to return pretty toString.
     *
     * @return "ResultOfProduceInvocation(classOf([className]))"
     */
    override def toString: String = "ResultOfProduceInvocation(classOf[" + clazz.getName + "])"
  }

  /**
   * This method enables the following syntax:
   *
   * <pre class="stHighlight">
   * evaluating { "hi".charAt(-1) } should produce [StringIndexOutOfBoundsException]
   *                                       ^
   * </pre>
   */
  def produce[T : Manifest]: ResultOfProduceInvocation[T] =
    new ResultOfProduceInvocation(manifest.erasure.asInstanceOf[Class[T]])

  /**
   * This method enables the following syntax: 
   *
   * <pre class="stHighlight">
   * List(1, 2, 3) should contain (oneOf(1, 2))
   *                               ^
   * </pre>
   */
  def oneOf[R](firstEle: R, secondEle: R, remainingEles: R*) = {
    val xs = firstEle :: secondEle :: remainingEles.toList
    if (xs.distinct.size != xs.size)
<<<<<<< HEAD
      throw new NotAllowedException(FailureMessages("oneOfDuplicate"), getStackDepthFun("Matchers.scala", "oneOf"))
    new ResultOfOneOfApplication[R](xs)
  }

  /**
   * This method enables the following syntax:
   *
   * <pre class="stHighlight">
   * List(1, 2, 3) should contain (oneElementOf (List(1, 2)))
   *                               ^
   * </pre>
   */
  def oneElementOf[R](elements: GenTraversable[R]) = {
    val xs = elements.toList
    if (xs.distinct.size != xs.size)
      throw new NotAllowedException(FailureMessages("oneElementOfDuplicate"), getStackDepthFun("Matchers.scala", "oneElementOf"))
    new ResultOfOneElementOfApplication[R](xs)
=======
      throw new NotAllowedException(FailureMessages.oneOfDuplicate, getStackDepthFun("Matchers.scala", "oneOf"))
    new ResultOfOneOfApplication(xs)
>>>>>>> e8b967b3
  }

  /**
   * This method enables the following syntax: 
   *
   * <pre class="stHighlight">
   * List(1, 2, 3) should contain (atLeastOneOf(1, 2))
   *                               ^
   * </pre>
   */
  def atLeastOneOf[R](firstEle: R, secondEle: R, remainingEles: R*) = {
    val xs = firstEle :: secondEle :: remainingEles.toList
    if (xs.distinct.size != xs.size)
      throw new NotAllowedException(FailureMessages.atLeastOneOfDuplicate, getStackDepthFun("Matchers.scala", "atLeastOneOf"))
    new ResultOfAtLeastOneOfApplication(xs)
  }

  /**
   * This method enables the following syntax:
   *
   * <pre class="stHighlight">
   * List(1, 2, 3) should contain (atLeastOneElementOf (List(1, 2)))
   *                               ^
   * </pre>
   */
  def atLeastOneElementOf[R](elements: GenTraversable[R]) = {
    val xs = elements.toList
    if (xs.distinct.size != xs.size)
      throw new NotAllowedException(FailureMessages("atLeastOneElementOfDuplicate"), getStackDepthFun("Matchers.scala", "atLeastOneElementOf"))
    new ResultOfAtLeastOneElementOfApplication(xs)
  }

  /**
   * This method enables the following syntax:
   *
   * <pre class="stHighlight">
   * List(1, 2, 3) should contain (noElementsOf List(1, 2))
   *                               ^
   * </pre>
   */
  def noElementsOf[R](elements: GenTraversable[R]) = {
    val xs = elements.toList
    if (xs.distinct.size != xs.size)
      throw new NotAllowedException(FailureMessages("noElementsOfDuplicate"), getStackDepthFun("Matchers.scala", "noElementsOf"))
    new ResultOfNoElementsOfApplication(xs)
  }

  /**
   * This method enables the following syntax: 
   *
   * <pre class="stHighlight">
   * List(1, 2, 3) should contain (noneOf(1, 2))
   *                               ^
   * </pre>
   */
  def noneOf[R](firstEle: R, secondEle: R, remainingEles: R*) = {
    val xs = firstEle :: secondEle :: remainingEles.toList
    if (xs.distinct.size != xs.size)
      throw new NotAllowedException(FailureMessages.noneOfDuplicate, getStackDepthFun("Matchers.scala", "noneOf"))
    new ResultOfNoneOfApplication(xs)
  }

  /**
   * This method enables the following syntax: 
   *
   * <pre class="stHighlight">
   * List(1, 2, 3) should contain (theSameElementsAs(List(1, 2, 3)))
   *                               ^
   * </pre>
   */
  def theSameElementsAs[R](xs: GenTraversable[R]) = new ResultOfTheSameElementsAsApplication(xs)
  
  /**
   * This method enables the following syntax: 
   *
   * <pre class="stHighlight">
   * List(1, 2, 3) should contain (theSameElementsInOrderAs(List(1, 2)))
   *                               ^
   * </pre>
   */
  def theSameElementsInOrderAs[R](xs: GenTraversable[R]) = new ResultOfTheSameElementsInOrderAsApplication(xs)

  /**
   * This method enables the following syntax: 
   *
   * <pre class="stHighlight">
   * List(1, 2, 3) should contain (only(1, 2))
   *                               ^
   * </pre>
   */
  def only[R](xs: R*) = {
    if (xs.isEmpty)
      throw new NotAllowedException(FailureMessages.onlyEmpty, getStackDepthFun("Matchers.scala", "only"))
    if (xs.distinct.size != xs.size)
      throw new NotAllowedException(FailureMessages.onlyDuplicate, getStackDepthFun("Matchers.scala", "only"))
    new ResultOfOnlyApplication(xs)
  }
  
  /**
   * This method enables the following syntax: 
   *
   * <pre class="stHighlight">
   * List(1, 2, 3) should contain (inOrderOnly(1, 2))
   *                               ^
   * </pre>
   */
  def inOrderOnly[R](firstEle: R, secondEle: R, remainingEles: R*) = {
    val xs = firstEle :: secondEle :: remainingEles.toList
    if (xs.distinct.size != xs.size)
      throw new NotAllowedException(FailureMessages.inOrderOnlyDuplicate, getStackDepthFun("Matchers.scala", "inOrderOnly"))
    new ResultOfInOrderOnlyApplication(xs)
  }
  
  /**
   * This method enables the following syntax: 
   *
   * <pre class="stHighlight">
   * List(1, 2, 3) should contain (allOf(1, 2))
   *                               ^
   * </pre>
   */
  def allOf[R](firstEle: R, secondEle: R, remainingEles: R*) = {
    val xs = firstEle :: secondEle :: remainingEles.toList
    if (xs.distinct.size != xs.size)
      throw new NotAllowedException(FailureMessages.allOfDuplicate, getStackDepthFun("Matchers.scala", "allOf"))
    new ResultOfAllOfApplication(xs)
  }

  /**
   * This method enables the following syntax:
   *
   * <pre class="stHighlight">
   * List(1, 2, 3) should contain (allElementsOf(1, 2))
   *                               ^
   * </pre>
   */
  def allElementsOf[R](elements: GenTraversable[R]) = {
    val xs = elements.toList
    if (xs.distinct.size != xs.size)
      throw new NotAllowedException(FailureMessages("allElementsOfDuplicate"), getStackDepthFun("Matchers.scala", "allElementsOf"))
    new ResultOfAllElementsOfApplication(xs)
  }
  
  /**
   * This method enables the following syntax: 
   *
   * <pre class="stHighlight">
   * List(1, 2, 3) should contain (inOrder(1, 2))
   *                               ^
   * </pre>
   */
  def inOrder[R](firstEle: R, secondEle: R, remainingEles: R*) = {
    val xs = firstEle :: secondEle :: remainingEles.toList
    if (xs.distinct.size != xs.size)
      throw new NotAllowedException(FailureMessages.inOrderDuplicate, getStackDepthFun("Matchers.scala", "inOrder"))
    new ResultOfInOrderApplication(xs)
  }

  /**
   * This method enables the following syntax:
   *
   * <pre class="stHighlight">
   * List(1, 2, 3) should contain (inOrderElementsOf List(1, 2))
   *                               ^
   * </pre>
   */
  def inOrderElementsOf[R](elements: GenTraversable[R]) = {
    val xs = elements.toList
    if (xs.distinct.size != xs.size)
      throw new NotAllowedException(FailureMessages("inOrderElementsOfDuplicate"), getStackDepthFun("Matchers.scala", "inOrderElementsOf"))
    new ResultOfInOrderElementsOfApplication(xs)
  }
  
  /**
   * This method enables the following syntax: 
   *
   * <pre class="stHighlight">
   * List(1, 2, 3) should contain (atMostOneOf(1, 2))
   *                               ^
   * </pre>
   */
  def atMostOneOf[R](firstEle: R, secondEle: R, remainingEles: R*) = {
    val xs = firstEle :: secondEle :: remainingEles.toList
    if (xs.distinct.size != xs.size)
      throw new NotAllowedException(FailureMessages.atMostOneOfDuplicate, getStackDepthFun("Matchers.scala", "atMostOneOf"))
    new ResultOfAtMostOneOfApplication(xs)
  }

  /**
   * This method enables the following syntax:
   *
   * <pre class="stHighlight">
   * List(1, 2, 3) should contain (atMostOneElementOf (List(1, 2)))
   *                               ^
   * </pre>
   */
  def atMostOneElementOf[R](elements: GenTraversable[R]) = {
    val xs = elements.toList
    if (xs.distinct.size != xs.size)
      throw new NotAllowedException(FailureMessages("atMostOneElementOfDuplicate"), getStackDepthFun("Matchers.scala", "atMostOneElementOf"))
    new ResultOfAtMostOneElementOfApplication(xs)
  }
  
  /**
   * This method enables the following syntax: 
   *
   * <pre class="stHighlight">
   * a [RuntimeException] should be thrownBy {...}
   *                                ^
   * </pre>
   */
  def thrownBy(fun: => Any) = new ResultOfThrownByApplication(fun)

  /**
   * This method enables the following syntax: 
   *
   * <pre class="stHighlight">
   * exception should not have message ("file not found")
   *                           ^
   * </pre>
   */
  def message(expectedMessage: String) = new ResultOfMessageWordApplication(expectedMessage)
  
/*
  // For safe keeping
  private implicit def nodeToCanonical(node: scala.xml.Node) = new Canonicalizer(node)

  private class Canonicalizer(node: scala.xml.Node) {

    def toCanonical: scala.xml.Node = {
      node match {
        case elem: scala.xml.Elem =>
          val canonicalizedChildren =
            for (child <- node.child if !child.toString.trim.isEmpty) yield {
              child match {
                case elem: scala.xml.Elem => elem.toCanonical
                case other => other
              }
            }
          new scala.xml.Elem(elem.prefix, elem.label, elem.attributes, elem.scope, canonicalizedChildren: _*)
        case other => other
      }
    }
  }
*/

/*
  class AType[T : ClassManifest] {

    private val clazz = implicitly[ClassManifest[T]].erasure.asInstanceOf[Class[T]]

    def isAssignableFromClassOf(o: Any): Boolean = clazz.isAssignableFrom(o.getClass)

    def className: String = clazz.getName
  }

  def a[T : ClassManifest]: AType[T] = new AType[T]
*/

  // This is where InspectorShorthands started

  private sealed trait Collected
  private case object AllCollected extends Collected
  private case object EveryCollected extends Collected
  private case class BetweenCollected(from: Int, to: Int) extends Collected
  private case class AtLeastCollected(num: Int) extends Collected
  private case class AtMostCollected(num: Int) extends Collected
  private case object NoCollected extends Collected
  private case class ExactlyCollected(num: Int) extends Collected
  
  import InspectorsHelper._
  
  private[scalatest] def doCollected[T](collected: Collected, xs: scala.collection.GenTraversable[T], original: Any, methodName: String, stackDepth: Int)(fun: T => Unit) {
    collected match {
      case AllCollected =>
        doForAll(xs, original, true, "Matchers.scala", methodName, stackDepth) { e =>
          fun(e)
        }
      case AtLeastCollected(num) => 
        doForAtLeast(num, xs, original, true, "Matchers.scala", methodName, stackDepth) { e =>
          fun(e)
        }
      case EveryCollected => 
        doForEvery(xs, original, true, "Matchers.scala", methodName, stackDepth) { e =>
          fun(e)
        }
      case ExactlyCollected(num) => 
        doForExactly(num, xs, original, true, "Matchers.scala", methodName, stackDepth) { e =>
          fun(e)
        }
      case NoCollected =>
        doForNo(xs, original, true, "Matchers.scala", methodName, stackDepth) { e =>
          fun(e)
        }
      case BetweenCollected(from, to) =>
        doForBetween(from, to, xs, original, true, "Matchers.scala", methodName, stackDepth) { e =>
          fun(e)
        }
      case AtMostCollected(num) =>
        doForAtMost(num, xs, original, true, "Matchers.scala", methodName, stackDepth) { e =>
          fun(e)
        }
    }
  }

  /**
   * This class is part of the ScalaTest matchers DSL. Please see the documentation for <a href="InspectorsMatchers.html"><code>InspectorsMatchers</code></a> for an overview of
   * the matchers DSL.
   *
   * @author Bill Venners
   * @author Chee Seng
   */
  sealed class ResultOfNotWordForCollectedAny[T](collected: Collected, xs: scala.collection.GenTraversable[T], original: Any, shouldBeTrue: Boolean) {

    import org.scalatest.InspectorsHelper._
 
    /**
     * This method enables the following syntax:
     *
     * <pre class="stHighlight">
     * all(xs) should not equal (7)
     *                    ^
     * </pre>
     */
    def equal[R](right: R)(implicit evidence: EqualityConstraint[T, R]) {
      doCollected(collected, xs, original, "equal", 1) { e =>
        if ((evidence.areEqual(e, right)) != shouldBeTrue)
          throw newTestFailedException(
            if (shouldBeTrue)
              FailureMessages.didNotEqual(e, right)
            else
              FailureMessages.equaled(e, right),
            None, 
            6
          )
      }
    }

    /**
     * This method enables the following syntax:
     *
     * <pre class="stHighlight">
     * all(xs) should not be_== (7)
     *                    ^
     * </pre>
     */
    def be_==(right: Any) {
      doCollected(collected, xs, original, "be", 1) { e =>
        if ((e == right) != shouldBeTrue)
          throw newTestFailedException(
<<<<<<< HEAD
            FailureMessages(
              if (shouldBeTrue) "wasNotEqualTo" else "wasEqualTo",
              e,
              right
            ),
            None,
            6
          )
      }
    }

    /**
     * This method enables the following syntax:
     *
     * <pre class="stHighlight">
     * all(xs) should not be (7)
     *                    ^
     * </pre>
     */
    def be[R](right: R)(implicit evidence: EqualityConstraint[T, R]) {
      doCollected(collected, xs, original, "be", 1) { e =>
        if ((evidence.areEqual(e, right)) != shouldBeTrue)
          throw newTestFailedException(
            FailureMessages(
              if (shouldBeTrue) "wasNotEqualTo" else "wasEqualTo",
              e,
              right
            ), 
=======
            if (shouldBeTrue)
              FailureMessages.wasNotEqualTo(e, right)
            else
              FailureMessages.wasEqualTo(e, right),
>>>>>>> e8b967b3
            None, 
            6
          )
      }
    }

    /**
     * This method enables the following syntax:
     *
     * <pre class="stHighlight">
     * all(xs) should not be &lt;= (7)
     *                    ^
     * </pre>
     */
    def be(comparison: ResultOfLessThanOrEqualToComparison[T]) {
      doCollected(collected, xs, original, "be", 1) { e => 
        if (comparison(e) != shouldBeTrue) {
          throw newTestFailedException(
            if (shouldBeTrue)
              FailureMessages.wasNotLessThanOrEqualTo(e, comparison.right)
            else
              FailureMessages.wasLessThanOrEqualTo(e, comparison.right),
            None, 
            6
          )
        }
      }
    }

    /**
     * This method enables the following syntax:
     *
     * <pre class="stHighlight">
     * all(xs) should not be &gt;= (7)
     *                    ^
     * </pre>
     */
    def be(comparison: ResultOfGreaterThanOrEqualToComparison[T]) {
      doCollected(collected, xs, original, "be", 1) { e => 
        if (comparison(e) != shouldBeTrue) {
          throw newTestFailedException(
            if (shouldBeTrue)
              FailureMessages.wasNotGreaterThanOrEqualTo(e, comparison.right)
            else
              FailureMessages.wasGreaterThanOrEqualTo(e, comparison.right),
            None, 
            6
          )
        }
      }
    }

    /**
     * This method enables the following syntax:
     *
     * <pre class="stHighlight">
     * all(xs) should not be &lt; (7)
     *                    ^
     * </pre>
     */
    def be(comparison: ResultOfLessThanComparison[T]) {
      doCollected(collected, xs, original, "be", 1) { e => 
        if (comparison(e) != shouldBeTrue) {
          throw newTestFailedException(
            if (shouldBeTrue)
              FailureMessages.wasNotLessThan(e, comparison.right)
            else
              FailureMessages.wasLessThan(e, comparison.right),
            None, 
            6
          ) 
        }
      }
    }

    /**
     * This method enables the following syntax:
     *
     * <pre class="stHighlight">
     * all(xs) should not be &gt; (7)
     *                    ^
     * </pre>
     */
    def be(comparison: ResultOfGreaterThanComparison[T]) {
      doCollected(collected, xs, original, "be", 1) { e => 
        if (comparison(e) != shouldBeTrue) {
          throw newTestFailedException(
            if (shouldBeTrue)
              FailureMessages.wasNotGreaterThan(e, comparison.right)
            else
              FailureMessages.wasGreaterThan(e, comparison.right),
            None, 
            6
          )
        }
      }
    }

    /**
     * <strong>
     * The deprecation period for the "be ===" syntax has expired, and the syntax 
     * will now throw <code>NotAllowedException</code>.  Please use should equal, should ===, shouldEqual,
     * should be, or shouldBe instead.
     * </strong>
     * 
     * <p>
     * Note: usually syntax will be removed after its deprecation period. This was left in because otherwise the syntax could in some
     * cases still compile, but silently wouldn't work.
     * </p>
     */
    @deprecated("The deprecation period for the be === syntax has expired. Please use should equal, should ===, shouldEqual, should be, or shouldBe instead.")
    def be(comparison: TripleEqualsInvocation[_]): Unit = {
      throw new NotAllowedException(FailureMessages.beTripleEqualsNotAllowed,
                                    getStackDepthFun("Matchers.scala", "be")) 
    }

    /**
     * This method enables the following syntax, where <code>odd</code> refers to
     * a <code>BeMatcher[Int]</code>:
     *
     * <pre class="stHighlight">
     * all(xs) should not be (odd)
     *                    ^
     * </pre>
     */
    def be(beMatcher: BeMatcher[T]) {
      doCollected(collected, xs, original, "be", 1) { e => 
        val result = beMatcher(e)
        if (result.matches != shouldBeTrue) {
          throw newTestFailedException(
            if (shouldBeTrue)
              result.failureMessage
            else
              result.negatedFailureMessage, 
            None, 
            10
          )
        }
      }
    }
    
    /**
     * This method enables the following syntax, where <code>stack</code> is, for example, of type <code>Stack</code> and
     * <code>empty</code> refers to a <code>BePropertyMatcher[Stack]</code>:
     *
     * <pre class="stHighlight">
     * all(xs) should not be (empty)
     *                    ^
     * </pre>
     */
    def be(bePropertyMatcher: BePropertyMatcher[T]) {
      doCollected(collected, xs, original, "be", 1) { e => 
        val result = bePropertyMatcher(e)
        if (result.matches != shouldBeTrue) {
          throw newTestFailedException(
            if (shouldBeTrue)
              FailureMessages.wasNot(e, UnquotedString(result.propertyName))
            else
              FailureMessages.was(e, UnquotedString(result.propertyName)),
            None, 
            6
          )
        }
      }
    }
    
    /**
     * This method enables the following syntax, where <code>notFileMock</code> is, for example, of type <code>File</code> and
     * <code>file</code> refers to a <code>BePropertyMatcher[File]</code>:
     *
     * <pre class="stHighlight">
     * all(xs) should not be a (file)
     *                    ^
     * </pre>
     */
    def be[U >: T](resultOfAWordApplication: ResultOfAWordToBePropertyMatcherApplication[U]) {
      doCollected(collected, xs, original, "be", 1) { e => 
        val result = resultOfAWordApplication.bePropertyMatcher(e)
        if (result.matches != shouldBeTrue) {
          throw newTestFailedException(
            if (shouldBeTrue)
              FailureMessages.wasNotA(e, UnquotedString(result.propertyName))
            else
              FailureMessages.wasA(e, UnquotedString(result.propertyName)),
            None, 
            6
          )
        }
      }
    }
    
    /**
     * This method enables the following syntax, where <code>keyEvent</code> is, for example, of type <code>KeyEvent</code> and
     * <code>actionKey</code> refers to a <code>BePropertyMatcher[KeyEvent]</code>:
     *
     * <pre class="stHighlight">
     * all(keyEvents) should not be an (actionKey)
     *                           ^
     * </pre>
     */
    def be[U >: T](resultOfAnWordApplication: ResultOfAnWordToBePropertyMatcherApplication[U]) {
      doCollected(collected, xs, original, "be", 1) { e => 
        val result = resultOfAnWordApplication.bePropertyMatcher(e)
        if (result.matches != shouldBeTrue) {
          throw newTestFailedException(
            if (shouldBeTrue)
              FailureMessages.wasNotAn(e, UnquotedString(result.propertyName))
            else
              FailureMessages.wasAn(e, UnquotedString(result.propertyName)),
            None, 
            6
          )
        }
      }
    }
    
    /**
     * This method enables the following syntax:
     *
     * <pre class="stHighlight">
     * all(xs) should not be theSameInstanceAs (string)
     *                    ^
     * </pre>
     */
    def be(resultOfSameInstanceAsApplication: ResultOfTheSameInstanceAsApplication) {
      doCollected(collected, xs, original, "be", 1) { e => 
        e match {
          case ref: AnyRef =>
            if ((resultOfSameInstanceAsApplication.right eq ref) != shouldBeTrue) {
              throw newTestFailedException(
                if (shouldBeTrue)
                  FailureMessages.wasNotSameInstanceAs(e, resultOfSameInstanceAsApplication.right)
                else
                  FailureMessages.wasSameInstanceAs(e, resultOfSameInstanceAsApplication.right),
                None, 
                6
              )
            }
          case _ => 
            throw new IllegalArgumentException("theSameInstanceAs should only be used for AnyRef")
        }
      }
    }

    /**
     * This method enables the following syntax: 
     *
     * <pre class="stHighlight">
     * all(xs) should not be definedAt ("apple")
     *                    ^
     * </pre>
     */
    def be[U](resultOfDefinedAt: ResultOfDefinedAt[U])(implicit ev: T <:< PartialFunction[U, _]) {
      doCollected(collected, xs, original, "be", 1) { e => 
        if (e.isDefinedAt(resultOfDefinedAt.right) != shouldBeTrue)
          throw newTestFailedException(
            if (shouldBeTrue)
              FailureMessages.wasNotDefinedAt(e, resultOfDefinedAt.right)
            else
              FailureMessages.wasDefinedAt(e, resultOfDefinedAt.right),
            None, 
            6  
          )
      }
    }

    // TODO: Write tests and implement cases for:
    // have(length (9), title ("hi")) (this one we'll use this have method but add a HavePropertyMatcher* arg)
    // have(size (9), title ("hi")) (this one we'll use the next have method but add a HavePropertyMatcher* arg)
    // have(length(9), size (9), title ("hi")) (for this one we'll need a new overloaded have(ROLWA, ROSWA, HPM*))
    // have(size(9), length (9), title ("hi")) (for this one we'll need a new overloaded have(ROSWA, ROLWA, HPM*))
    /**
     * This method enables the following syntax:
     *
     * <pre class="stHighlight">
     * all(xs) should not have length (0)
     *                    ^
     * </pre>
     *
     */
    def have(resultOfLengthWordApplication: ResultOfLengthWordApplication)(implicit len: Length[T]) {
      doCollected(collected, xs, original, "have", 1) { e => 
        val right = resultOfLengthWordApplication.expectedLength
        val leftLength = len.lengthOf(e)
        if ((leftLength == right) != shouldBeTrue) {
          throw newTestFailedException(
            if (shouldBeTrue)
              FailureMessages.hadLengthInsteadOfExpectedLength(e, leftLength, right)
            else
              FailureMessages.hadLength(e, right),
            None, 
            6
          )
        }
      }
    }

    /**
     * This method enables the following syntax:
     *
     * <pre class="stHighlight">
     * all(xs) should not have size (0)
     *                    ^
     * </pre>
     *
     */
    def have(resultOfSizeWordApplication: ResultOfSizeWordApplication)(implicit sz: Size[T]) {
      doCollected(collected, xs, original, "have", 1) { e => 
        val right = resultOfSizeWordApplication.expectedSize
        val leftSize = sz.sizeOf(e)
        if ((leftSize == right) != shouldBeTrue) {
          throw newTestFailedException(
            if (shouldBeTrue)
              FailureMessages.hadSizeInsteadOfExpectedSize(e, leftSize, right)
            else
              FailureMessages.hadSize(e, right),
            None, 
            6
          )
        }
      }
    }

    /**
     * This method enables the following syntax, where <code>badBook</code> is, for example, of type <code>Book</code> and
     * <code>title ("One Hundred Years of Solitude")</code> results in a <code>HavePropertyMatcher[Book]</code>:
     *
     * <pre class="stHighlight">
     * all(books) should not have (title ("One Hundred Years of Solitude"))
     *                       ^
     * </pre>
     */
    def have[U >: T](firstPropertyMatcher: HavePropertyMatcher[U, _], propertyMatchers: HavePropertyMatcher[U, _]*) {
      doCollected(collected, xs, original, "have", 1) { e => 
      
        val results =
          for (propertyVerifier <- firstPropertyMatcher :: propertyMatchers.toList) yield
            propertyVerifier(e)

        val firstFailureOption = results.find(pv => !pv.matches)

        val justOneProperty = propertyMatchers.length == 0

        // if shouldBeTrue is false, then it is like "not have ()", and should throw TFE if firstFailureOption.isDefined is false
        // if shouldBeTrue is true, then it is like "not (not have ()), which should behave like have ()", and should throw TFE if firstFailureOption.isDefined is true
        if (firstFailureOption.isDefined == shouldBeTrue) {
          firstFailureOption match {
            case Some(firstFailure) =>
              // This is one of these cases, thus will only get here if shouldBeTrue is true
              // 0 0 | 0 | 1
              // 0 1 | 0 | 1
              // 1 0 | 0 | 1
              throw newTestFailedException(
                FailureMessages.propertyDidNotHaveExpectedValue(
                  UnquotedString(firstFailure.propertyName),
                  firstFailure.expectedValue,
                  firstFailure.actualValue,
                  e
                ), 
                None, 
                6
              )
            case None =>
              // This is this cases, thus will only get here if shouldBeTrue is false
              // 1 1 | 1 | 0
              val failureMessage =
                if (justOneProperty) {
                  val firstPropertyResult = results.head // know this will succeed, because firstPropertyMatcher was required
                  FailureMessages.propertyHadExpectedValue(
                    UnquotedString(firstPropertyResult.propertyName),
                    firstPropertyResult.expectedValue,
                    e
                  )
                }
                else FailureMessages.allPropertiesHadExpectedValues(e)

              throw newTestFailedException(failureMessage, None, 6)
          } 
        }
      }
    }

    /**
     * This method enables the following syntax:
     *
     * <pre class="stHighlight">
     * all(xs) should not be (null)
     *                    ^
     * </pre>
     */
    def be(o: Null)(implicit ev: T <:< AnyRef) {
      doCollected(collected, xs, original, "be", 1) { e => 
        if ((e == null) != shouldBeTrue) {
          throw newTestFailedException(
            if (shouldBeTrue)
              FailureMessages.wasNotNull(e)
            else
              FailureMessages.wasNull,
            None, 
            6
          )
        }
      }
    }
    
    /**
     * This method enables the following syntax:
     *
     * <pre class="stHighlight">
     * all(xs) should not be ('empty)
     *                    ^
     * </pre>
     */
    def be(symbol: Symbol)(implicit toAnyRef: T <:< AnyRef) {
      doCollected(collected, xs, original, "be", 1) { e => 
        val matcherResult = matchSymbolToPredicateMethod(toAnyRef(e), symbol, false, false)
        if (matcherResult.matches != shouldBeTrue) {
          throw newTestFailedException(
            if (shouldBeTrue) matcherResult.failureMessage else matcherResult.negatedFailureMessage, 
            None, 
            6
          )
        }
      }
    }
    
    /**
     * This method enables the following syntax:
     *
     * <pre class="stHighlight">
     * all(xs) should not be a ('file)
     *                    ^
     * </pre>
     */
    def be(resultOfAWordApplication: ResultOfAWordToSymbolApplication)(implicit toAnyRef: T <:< AnyRef) {
      doCollected(collected, xs, original, "be", 1) { e => 
        val matcherResult = matchSymbolToPredicateMethod(toAnyRef(e), resultOfAWordApplication.symbol, true, true)
        if (matcherResult.matches != shouldBeTrue) {
          throw newTestFailedException(
            if (shouldBeTrue) matcherResult.failureMessage else matcherResult.negatedFailureMessage, 
            None, 
            6
          )
        }
      }
    }
    
    /**
     * This method enables the following syntax:
     *
     * <pre class="stHighlight">
     * all(xs) should not be an ('actionKey)
     *                    ^
     * </pre>
     */
    def be(resultOfAnWordApplication: ResultOfAnWordToSymbolApplication)(implicit toAnyRef: T <:< AnyRef) {
      doCollected(collected, xs, original, "be", 1) { e => 
        val matcherResult = matchSymbolToPredicateMethod(toAnyRef(e), resultOfAnWordApplication.symbol, true, false)
        if (matcherResult.matches != shouldBeTrue) {
          throw newTestFailedException(
            if (shouldBeTrue) matcherResult.failureMessage else matcherResult.negatedFailureMessage, 
              None, 
              6
            )
        }
      }
    }

    /**
     * This method enables the following syntax:
     *
     * <pre class="stHighlight">
     * all(xs) should not be sorted
     *                    ^
     * </pre>
     */
    def be(sortedWord: SortedWord)(implicit sortable: Sortable[T]) {
      doCollected(collected, xs, original, "be", 1) { e => 
        if (sortable.isSorted(e) != shouldBeTrue) {
          throw newTestFailedException(
            if (shouldBeTrue) FailureMessages.wasNotSorted(e) else FailureMessages.wasSorted(e),
            None, 
            6
          )
        }
      }
    }
    
    /**
     * This method enables the following syntax:
     *
     * <pre class="stHighlight">
     * all(xs) should not be readable
     *                    ^
     * </pre>
     */
    def be(readableWord: ReadableWord)(implicit readability: Readability[T]) {
      doCollected(collected, xs, original, "be", 1) { e => 
        if (readability.isReadable(e) != shouldBeTrue) {
          throw newTestFailedException(
            if (shouldBeTrue) FailureMessages.wasNotReadable(e) else FailureMessages.wasReadable(e),
            None, 
            6
          )
        }
      }
    }
    
    /**
     * This method enables the following syntax:
     *
     * <pre class="stHighlight">
     * all(xs) should not be writable
     *                    ^
     * </pre>
     */
    def be(writableWord: WritableWord)(implicit writability: Writability[T]) {
      doCollected(collected, xs, original, "be", 1) { e => 
        if (writability.isWritable(e) != shouldBeTrue) {
          throw newTestFailedException(
            if (shouldBeTrue) FailureMessages.wasNotWritable(e) else FailureMessages.wasWritable(e),
            None, 
            6
          )
        }
      }
    }
    
    /**
     * This method enables the following syntax:
     *
     * <pre class="stHighlight">
     * all(xs) should not be empty
     *                    ^
     * </pre>
     */
    def be(emptyWord: EmptyWord)(implicit emptiness: Emptiness[T]) {
      doCollected(collected, xs, original, "be", 1) { e => 
        if (emptiness.isEmpty(e) != shouldBeTrue) {
          throw newTestFailedException(
            if (shouldBeTrue) FailureMessages.wasNotEmpty(e) else FailureMessages.wasEmpty(e),
            None, 
            6
          )
        }
      }
    }
    
    /**
     * This method enables the following syntax:
     *
     * <pre class="stHighlight">
     * all(xs) should not be defined
     *                    ^
     * </pre>
     */
    def be(definedWord: DefinedWord)(implicit definition: Definition[T]) {
      doCollected(collected, xs, original, "be", 1) { e => 
        if (definition.isDefined(e) != shouldBeTrue) {
          throw newTestFailedException(
            if (shouldBeTrue) FailureMessages.wasNotDefined(e) else FailureMessages.wasDefined(e),
            None, 
            6
          )
        }
      }
    }

    /**
     * This method enables the following syntax:
     *
     * <pre class="stHighlight">
     * all (xs) should not contain ("one")
     *                     ^
     * </pre>
     */
    def contain[R](expectedElement: R)(implicit evidence: ContainingConstraint[T, R]) {
      doCollected(collected, xs, original, "contain", 1) { e =>
        val right = expectedElement
        if ((evidence.contains(e, right)) != shouldBeTrue) {
          throw newTestFailedException(
            if (shouldBeTrue) FailureMessages.didNotContainExpectedElement(e, right) else FailureMessages.containedExpectedElement(e, right),
            None, 
            6
          )
        }
      }
    }

    /**
     * This method enables the following syntax:
     *
     * <pre class="stHighlight">
     * all (xs) should not contain oneOf ("one")
     *                     ^
     * </pre>
     */
    def contain[R](oneOf: ResultOfOneOfApplication[R])(implicit evidence: ContainingConstraint[T, R]) {

      val right = oneOf.right

      doCollected(collected, xs, original, "contain", 1) { e =>
        if (evidence.containsOneOf(e, right) != shouldBeTrue)
          throw newTestFailedException(
            if (shouldBeTrue)
              FailureMessages.didNotContainOneOfElements(e, UnquotedString(right.map(FailureMessages.decorateToStringValue).mkString(", ")))
            else
              FailureMessages.containedOneOfElements(e, UnquotedString(right.map(FailureMessages.decorateToStringValue).mkString(", "))),
            None,
            6
          )
      }
    }

    /**
     * This method enables the following syntax:
     *
     * <pre class="stHighlight">
     * all (xs) should not contain oneElementOf ("one")
     *                     ^
     * </pre>
     */
    def contain[R](oneElementOf: ResultOfOneElementOfApplication[R])(implicit evidence: ContainingConstraint[T, R]) {

      val right = oneElementOf.right

      doCollected(collected, xs, original, "contain", 1) { e =>
        if (evidence.containsOneOf(e, right) != shouldBeTrue)
          throw newTestFailedException(
            FailureMessages(
              if (shouldBeTrue) "didNotContainOneElementOf" else "containedOneElementOf",
              e,
              right
            ),
            None,
            6
          )
      }
    }

    /**
     * This method enables the following syntax:
     *
     * <pre class="stHighlight">
     * all (xs) should not contain atLeastOneOf ("one")
     *                     ^
     * </pre>
     */
    def contain[R](atLeastOneOf: ResultOfAtLeastOneOfApplication[R])(implicit evidence: AggregatingConstraint[T, R]) {

      val right = atLeastOneOf.right

      doCollected(collected, xs, original, "contain", 1) { e =>
        if (evidence.containsAtLeastOneOf(e, right) != shouldBeTrue)
          throw newTestFailedException(
            if (shouldBeTrue)
              FailureMessages.didNotContainAtLeastOneOf(e, UnquotedString(right.map(FailureMessages.decorateToStringValue).mkString(", ")))
            else
              FailureMessages.containedAtLeastOneOf(e, UnquotedString(right.map(FailureMessages.decorateToStringValue).mkString(", "))),
            None,
            6
          )
      }
    }

    /**
     * This method enables the following syntax:
     *
     * <pre class="stHighlight">
     * all (xs) should not contain atLeastOneElementOf ("one")
     *                     ^
     * </pre>
     */
    def contain[R](atLeastOneElementOf: ResultOfAtLeastOneElementOfApplication[R])(implicit evidence: AggregatingConstraint[T, R]) {

      val right = atLeastOneElementOf.right

      doCollected(collected, xs, original, "contain", 1) { e =>
        if (evidence.containsAtLeastOneOf(e, right) != shouldBeTrue)
          throw newTestFailedException(
            FailureMessages(
              if (shouldBeTrue) "didNotContainAtLeastOneElementOf" else "containedAtLeastOneElementOf",
              e,
              right
            ),
            None,
            6
          )
      }
    }

    /**
     * This method enables the following syntax:
     *
     * <pre class="stHighlight">
     * all (xs) should not contain noneOf ("one")
     *                     ^
     * </pre>
     */
    def contain[R](noneOf: ResultOfNoneOfApplication[R])(implicit evidence: ContainingConstraint[T, R]) {

      val right = noneOf.right

      doCollected(collected, xs, original, "contain", 1) { e =>
        if (evidence.containsNoneOf(e, right) != shouldBeTrue)
          throw newTestFailedException(
            if (shouldBeTrue)
              FailureMessages.containedAtLeastOneOf(e, UnquotedString(right.map(FailureMessages.decorateToStringValue).mkString(", ")))
            else
              FailureMessages.didNotContainAtLeastOneOf(e, UnquotedString(right.map(FailureMessages.decorateToStringValue).mkString(", "))),
            None,
            6
          )
      }
    }

    /**
     * This method enables the following syntax:
     *
     * <pre class="stHighlight">
     * all (xs) should not contain noElementsOf ("one")
     *                     ^
     * </pre>
     */
    def contain[R](noElementsOf: ResultOfNoElementsOfApplication[R])(implicit evidence: ContainingConstraint[T, R]) {

      val right = noElementsOf.right

      doCollected(collected, xs, original, "contain", 1) { e =>
        if (evidence.containsNoneOf(e, right) != shouldBeTrue)
          throw newTestFailedException(
            FailureMessages(
              if (shouldBeTrue) "containedAtLeastOneOf" else "didNotContainAtLeastOneOf",
              e,
              right
            ),
            None,
            6
          )
      }
    }

    /**
     * This method enables the following syntax:
     *
     * <pre class="stHighlight">
     * all (xs) should not contain theSameElementsAs ("one")
     *                     ^
     * </pre>
     */
    def contain[R](theSameElementsAs: ResultOfTheSameElementsAsApplication[R])(implicit evidence: AggregatingConstraint[T, R]) {

      val right = theSameElementsAs.right

      doCollected(collected, xs, original, "contain", 1) { e =>
        if (evidence.containsTheSameElementsAs(e, right) != shouldBeTrue)
          throw newTestFailedException(
            if (shouldBeTrue)
              FailureMessages.didNotContainSameElements(e, right)
            else
              FailureMessages.containedSameElements(e, right),
            None,
            6
          )
      }
    }
    
    /**
     * This method enables the following syntax:
     *
     * <pre class="stHighlight">
     * all (xs) should not contain theSameElementsInOrderAs ("one")
     *                     ^
     * </pre>
     */
    def contain[R](theSameElementsInOrderAs: ResultOfTheSameElementsInOrderAsApplication[R])(implicit evidence: SequencingConstraint[T, R]) {

      val right = theSameElementsInOrderAs.right

      doCollected(collected, xs, original, "contain", 1) { e =>
        if (evidence.containsTheSameElementsInOrderAs(e, right) != shouldBeTrue)
          throw newTestFailedException(
            if (shouldBeTrue)
              FailureMessages.didNotContainSameElementsInOrder(e, right)
            else
              FailureMessages.containedSameElementsInOrder(e, right),
            None,
            6
          )
      }
    }

    /**
     * This method enables the following syntax:
     *
     * <pre class="stHighlight">
     * all (xs) should not contain only ("one")
     *                     ^
     * </pre>
     */
    def contain[R](only: ResultOfOnlyApplication[R])(implicit evidence: AggregatingConstraint[T, R]) {

      val right = only.right

      doCollected(collected, xs, original, "contain", 1) { e =>
<<<<<<< HEAD
        if (evidence.containsOnly(e, right) != shouldBeTrue) {
          val postfix =
            if (right.size == 1 && (right(0).isInstanceOf[scala.collection.GenTraversable[_]] || right(0).isInstanceOf[Every[_]]))
              "WithFriendlyReminder"
            else
              ""
=======
        if (aggregating.containsOnly(e, right) != shouldBeTrue) {
          val withFriendlyReminder = right.size == 1 && (right(0).isInstanceOf[scala.collection.GenTraversable[_]] || right(0).isInstanceOf[Every[_]])
>>>>>>> e8b967b3
          throw newTestFailedException(
            if (shouldBeTrue)
              if (withFriendlyReminder)
                FailureMessages.didNotContainOnlyElementsWithFriendlyReminder(e, UnquotedString(right.map(FailureMessages.decorateToStringValue).mkString(", ")))
              else
                FailureMessages.didNotContainOnlyElements(e, UnquotedString(right.map(FailureMessages.decorateToStringValue).mkString(", ")))
            else
              if (withFriendlyReminder)
                FailureMessages.containedOnlyElementsWithFriendlyReminder(e, UnquotedString(right.map(FailureMessages.decorateToStringValue).mkString(", ")))
              else
                FailureMessages.containedOnlyElements(e, UnquotedString(right.map(FailureMessages.decorateToStringValue).mkString(", "))),
            None,
            6
          )
        }
      }
    }

    /**
     * This method enables the following syntax:
     *
     * <pre class="stHighlight">
     * all (xs) should not contain inOrderOnly ("one", "two")
     *                     ^
     * </pre>
     */
    def contain[R](only: ResultOfInOrderOnlyApplication[R])(implicit evidence: SequencingConstraint[T, R]) {

      val right = only.right

      doCollected(collected, xs, original, "contain", 1) { e =>
        if (evidence.containsInOrderOnly(e, right) != shouldBeTrue)
          throw newTestFailedException(
            if (shouldBeTrue)
              FailureMessages.didNotContainInOrderOnlyElements(e, UnquotedString(right.map(FailureMessages.decorateToStringValue).mkString(", ")))
            else
              FailureMessages.containedInOrderOnlyElements(e, UnquotedString(right.map(FailureMessages.decorateToStringValue).mkString(", "))),
            None,
            6
          )
      }
    }
    
    /**
     * This method enables the following syntax:
     *
     * <pre class="stHighlight">
     * all (xs) should not contain allOf ("one")
     *                     ^
     * </pre>
     */
    def contain[R](only: ResultOfAllOfApplication[R])(implicit evidence: AggregatingConstraint[T, R]) {

      val right = only.right

      doCollected(collected, xs, original, "contain", 1) { e =>
        if (evidence.containsAllOf(e, right) != shouldBeTrue)
          throw newTestFailedException(
            if (shouldBeTrue)
              FailureMessages.didNotContainAllOfElements(e, UnquotedString(right.map(FailureMessages.decorateToStringValue).mkString(", ")))
            else
              FailureMessages.containedAllOfElements(e, UnquotedString(right.map(FailureMessages.decorateToStringValue).mkString(", "))),
            None,
            6
          )
      }
    }

    /**
     * This method enables the following syntax:
     *
     * <pre class="stHighlight">
     * all (xs) should not contain allElementsOf ("one")
     *                     ^
     * </pre>
     */
    def contain[R](only: ResultOfAllElementsOfApplication[R])(implicit evidence: AggregatingConstraint[T, R]) {

      val right = only.right

      doCollected(collected, xs, original, "contain", 1) { e =>
        if (evidence.containsAllOf(e, right) != shouldBeTrue)
          throw newTestFailedException(
            FailureMessages(
              if (shouldBeTrue) "didNotContainAllElementsOf" else "containedAllElementsOf",
              e,
              right
            ),
            None,
            6
          )
      }
    }
    
    /**
     * This method enables the following syntax:
     *
     * <pre class="stHighlight">
     * all (xs) should not contain inOrder ("one")
     *                     ^
     * </pre>
     */
    def contain[R](inOrder: ResultOfInOrderApplication[R])(implicit evidence: SequencingConstraint[T, R]) {

      val right = inOrder.right

      doCollected(collected, xs, original, "contain", 1) { e =>
        if (evidence.containsInOrder(e, right) != shouldBeTrue)
          throw newTestFailedException(
            if (shouldBeTrue)
              FailureMessages.didNotContainAllOfElementsInOrder(e, UnquotedString(right.map(FailureMessages.decorateToStringValue).mkString(", ")))
            else
              FailureMessages.containedAllOfElementsInOrder(e, UnquotedString(right.map(FailureMessages.decorateToStringValue).mkString(", "))),
            None,
            6
          )
      }
    }

    /**
     * This method enables the following syntax:
     *
     * <pre class="stHighlight">
     * all (xs) should not contain inOrderElementsOf (List("one"))
     *                     ^
     * </pre>
     */
    def contain[R](inOrderElementsOf: ResultOfInOrderElementsOfApplication[R])(implicit evidence: SequencingConstraint[T, R]) {

      val right = inOrderElementsOf.right

      doCollected(collected, xs, original, "contain", 1) { e =>
        if (evidence.containsInOrder(e, right) != shouldBeTrue)
          throw newTestFailedException(
            FailureMessages(
              if (shouldBeTrue) "didNotContainAllElementsOfInOrder" else "containedAllElementsOfInOrder",
              e,
              right
            ),
            None,
            6
          )
      }
    }
    
    /**
     * This method enables the following syntax:
     *
     * <pre class="stHighlight">
     * all (xs) should not contain atMostOneOf ("one")
     *                     ^
     * </pre>
     */
    def contain[R](atMostOneOf: ResultOfAtMostOneOfApplication[R])(implicit evidence: AggregatingConstraint[T, R]) {

      val right = atMostOneOf.right

      doCollected(collected, xs, original, "contain", 1) { e =>
        if (evidence.containsAtMostOneOf(e, right) != shouldBeTrue)
          throw newTestFailedException(
            if (shouldBeTrue)
              FailureMessages.didNotContainAtMostOneOf(e, UnquotedString(right.map(FailureMessages.decorateToStringValue).mkString(", ")))
            else
              FailureMessages.containedAtMostOneOf(e, UnquotedString(right.map(FailureMessages.decorateToStringValue).mkString(", "))),
            None,
            6
          )
      }
    }

    /**
     * This method enables the following syntax:
     *
     * <pre class="stHighlight">
     * all (xs) should not contain atMostOneElementOf List("one")
     *                     ^
     * </pre>
     */
    def contain[R](atMostOneElementOf: ResultOfAtMostOneElementOfApplication[R])(implicit evidence: AggregatingConstraint[T, R]) {

      val right = atMostOneElementOf.right

      doCollected(collected, xs, original, "contain", 1) { e =>
        if (evidence.containsAtMostOneOf(e, right) != shouldBeTrue)
          throw newTestFailedException(
            FailureMessages(
              if (shouldBeTrue) "didNotContainAtMostOneElementOf" else "containedAtMostOneElementOf",
              e,
              right
            ),
            None,
            6
          )
      }
    }

    /**
     * This method enables the following syntax:
     *
     * <pre class="stHighlight">
     * all(colOfMap) should not contain key ("three")
     *                          ^
     * </pre>
     */
    def contain(resultOfKeyWordApplication: ResultOfKeyWordApplication)(implicit keyMapping: KeyMapping[T]) {
      doCollected(collected, xs, original, "contain", 1) { map =>
        val expectedKey: Any = resultOfKeyWordApplication.expectedKey
        if ((keyMapping.containsKey(map, expectedKey)) != shouldBeTrue) {
          throw newTestFailedException(
            if (shouldBeTrue)
              FailureMessages.didNotContainKey(map, expectedKey)
            else
              FailureMessages.containedKey(map, expectedKey),
            None, 
            6
          )
        }
      }
    }

    /**
     * This method enables the following syntax:
     *
     * <pre class="stHighlight">
     * all(colOfMap) should not contain value (3)
     *                          ^
     * </pre>
     */
    def contain(resultOfValueWordApplication: ResultOfValueWordApplication)(implicit valueMapping: ValueMapping[T]) {
      doCollected(collected, xs, original, "contain", 1) { map =>
        val expectedValue: Any = resultOfValueWordApplication.expectedValue
        if ((valueMapping.containsValue(map, expectedValue)) != shouldBeTrue) {
          throw newTestFailedException(
            if (shouldBeTrue)
              FailureMessages.didNotContainValue(map, expectedValue)
            else
              FailureMessages.containedValue(map, expectedValue),
            None, 
            6
          )
        }
      }
    }

    /**
     * This method enables the following syntax: 
     *
     * <pre class="stHighlight">
     * all(string) should not startWith ("1.7")
     *                        ^
     * </pre>
     */
    def startWith(right: String)(implicit ev: T <:< String) {
      doCollected(collected, xs, original, "startWith", 1) { e =>
        if ((e.indexOf(right) == 0) != shouldBeTrue)
          throw newTestFailedException(
            if (shouldBeTrue)
              FailureMessages.didNotStartWith(e, right)
            else
              FailureMessages.startedWith(e, right),
            None, 
            6
          )
      }
    }
    
    /**
     * This method enables the following syntax: 
     *
     * <pre class="stHighlight">
     * all(string) should not startWith regex ("Hel*o")
     *                        ^
     * </pre>
     *
     * <p>
     * The regular expression passed following the <code>regex</code> token can be either a <code>String</code>
     * or a <code>scala.util.matching.Regex</code>.
     * </p>
     */
    def startWith(resultOfRegexWordApplication: ResultOfRegexWordApplication)(implicit ev: T <:< String) {
      doCollected(collected, xs, original, "startWith", 1) { e =>
        val result = startWithRegexWithGroups(e, resultOfRegexWordApplication.regex, resultOfRegexWordApplication.groups)
        if (result.matches != shouldBeTrue)
          throw newTestFailedException(
            if (shouldBeTrue) result.failureMessage else result.negatedFailureMessage, 
            None, 
            6
          )
      }
    }
    
    /**
     * This method enables the following syntax: 
     *
     * <pre class="stHighlight">
     * all(string) should not endWith ("1.7")
     *                        ^
     * </pre>
     */
    def endWith(expectedSubstring: String)(implicit ev: T <:< String) {
      doCollected(collected, xs, original, "endWith", 1) { e =>
        if ((e endsWith expectedSubstring) != shouldBeTrue)
          throw newTestFailedException(
            if (shouldBeTrue)
              FailureMessages.didNotEndWith(e, expectedSubstring)
            else
              FailureMessages.endedWith(e, expectedSubstring),
            None, 
            6
          )
      }
    }
    
    /**
     * This method enables the following syntax: 
     *
     * <pre class="stHighlight">
     * all(string) should not endWith regex ("wor.d")
     *                        ^
     * </pre>
     */
    def endWith(resultOfRegexWordApplication: ResultOfRegexWordApplication)(implicit ev: T <:< String) {
      doCollected(collected, xs, original, "endWith", 1) { e =>
        val result = endWithRegexWithGroups(e, resultOfRegexWordApplication.regex, resultOfRegexWordApplication.groups)
        if (result.matches != shouldBeTrue)
          throw newTestFailedException(
            if (shouldBeTrue) result.failureMessage else result.negatedFailureMessage, 
            None, 
            6
          )
      }
    }
    
    /**
     * This method enables the following syntax: 
     *
     * <pre class="stHighlight">
     * all(string) should not include regex ("wo.ld")
     *                        ^
     * </pre>
     *
     * <p>
     * The regular expression passed following the <code>regex</code> token can be either a <code>String</code>
     * or a <code>scala.util.matching.Regex</code>.
     * </p>
     */
    def include(resultOfRegexWordApplication: ResultOfRegexWordApplication)(implicit ev: T <:< String) {
      doCollected(collected, xs, original, "include", 1) { e =>
        val result = includeRegexWithGroups(e, resultOfRegexWordApplication.regex, resultOfRegexWordApplication.groups)
        if (result.matches != shouldBeTrue)
          throw newTestFailedException(
            if (shouldBeTrue) result.failureMessage else result.negatedFailureMessage, 
            None, 
            6
          )
      }
    }
    
    /**
     * This method enables the following syntax: 
     *
     * <pre class="stHighlight">
     * all(string) should not include ("world")
     *                        ^
     * </pre>
     */
    def include(expectedSubstring: String)(implicit ev: T <:< String) {
      doCollected(collected, xs, original, "include", 1) { e =>
        if ((e.indexOf(expectedSubstring) >= 0) != shouldBeTrue)
          throw newTestFailedException(
            if (shouldBeTrue)
              FailureMessages.didNotIncludeSubstring(e, expectedSubstring)
            else
              FailureMessages.includedSubstring(e, expectedSubstring),
            None, 
            6
          )
      }
    }
    
    /**
     * This method enables the following syntax: 
     *
     * <pre class="stHighlight">
     * all(string) should not fullyMatch regex ("""(-)?(\d+)(\.\d*)?""")
     *                        ^
     * </pre>
     *
     * <p>
     * The regular expression passed following the <code>regex</code> token can be either a <code>String</code>
     * or a <code>scala.util.matching.Regex</code>.
     * </p>
     */
    def fullyMatch(resultOfRegexWordApplication: ResultOfRegexWordApplication)(implicit ev: T <:< String) {
      doCollected(collected, xs, original, "fullyMatch", 1) { e =>
        val result = fullyMatchRegexWithGroups(e, resultOfRegexWordApplication.regex, resultOfRegexWordApplication.groups)
        if (result.matches != shouldBeTrue)
          throw newTestFailedException(
            if (shouldBeTrue) result.failureMessage else result.negatedFailureMessage, 
            None, 
            6
          )
      }
    }

    /**
     * Overrides to return pretty toString.
     *
     * @return "ResultOfNotWordForCollectedAny([collected], [xs], [shouldBeTrue])"
     */
    override def toString: String = "ResultOfNotWordForCollectedAny(" + Prettifier.default(collected) + ", " + Prettifier.default(xs) + ", " + Prettifier.default(shouldBeTrue) + ")"
  }

  /**
   * This class is part of the ScalaTest matchers DSL. Please see the documentation for <a href="InspectorsMatchers.html"><code>InspectorsMatchers</code></a> for an overview of
   * the matchers DSL.
   *
   * @author Bill Venners
   * @author Chee Seng
   */
  final class ResultOfContainWordForCollectedAny[T](collected: Collected, xs: scala.collection.GenTraversable[T], original: Any, shouldBeTrue: Boolean) {
  
    /**
     * This method enables the following syntax: 
     *
     * <pre class="stHighlight">
     * option should contain oneOf (1, 2)
     *                       ^
     * </pre>
     */
    def oneOf[R](firstEle: R, secondEle: R, remainingEles: R*)(implicit evidence: ContainingConstraint[T, R]) {
      val right = firstEle :: secondEle :: remainingEles.toList
      if (right.distinct.size != right.size)
        throw new NotAllowedException(FailureMessages.oneOfDuplicate, getStackDepthFun("Matchers.scala", "oneOf"))
      doCollected(collected, xs, original, "oneOf", 1) { e =>
        if (evidence.containsOneOf(e, right) != shouldBeTrue)
          throw newTestFailedException(
            if (shouldBeTrue)
              FailureMessages.didNotContainOneOfElements(e, UnquotedString(right.map(FailureMessages.decorateToStringValue).mkString(", ")))
            else
              FailureMessages.containedOneOfElements(e, UnquotedString(right.map(FailureMessages.decorateToStringValue).mkString(", "))),
            None,
            6
        )
      }
    }

    /**
     * This method enables the following syntax:
     *
     * <pre class="stHighlight">
     * option should contain oneElementOf List(1, 2)
     *                       ^
     * </pre>
     */
    def oneElementOf[R](elements: GenTraversable[R])(implicit evidence: ContainingConstraint[T, R]) {
      val right = elements.toList
      if (right.distinct.size != right.size)
<<<<<<< HEAD
        throw new NotAllowedException(FailureMessages("oneElementOfDuplicate"), getStackDepthFun("Matchers.scala", "oneElementOf"))
      doCollected(collected, xs, original, "oneElementOf", 1) { e =>
        if (evidence.containsOneOf(e, right) != shouldBeTrue)
          throw newTestFailedException(
            FailureMessages(
              if (shouldBeTrue) "didNotContainOneElementOf" else "containedOneElementOf",
              e,
              right
            ),
=======
        throw new NotAllowedException(FailureMessages.atLeastOneOfDuplicate, getStackDepthFun("Matchers.scala", "atLeastOneOf"))
      doCollected(collected, xs, original, "atLeastOneOf", 1) { e =>
        if (aggregating.containsAtLeastOneOf(e, right) != shouldBeTrue)
          throw newTestFailedException(
            if (shouldBeTrue)
              FailureMessages.didNotContainAtLeastOneOf(e, UnquotedString(right.map(FailureMessages.decorateToStringValue).mkString(", ")))
            else
              FailureMessages.containedAtLeastOneOf(e, UnquotedString(right.map(FailureMessages.decorateToStringValue).mkString(", "))),
>>>>>>> e8b967b3
            None,
            6
          )
      }
    }

    /**
     * This method enables the following syntax:
     *
     * <pre class="stHighlight">
     * option should contain noElementsOf (1, 2)
     *                       ^
     * </pre>
     */
    def noElementsOf[R](elements: GenTraversable[R])(implicit containing: ContainingConstraint[T, R]) {
      val right = elements.toList
      if (right.distinct.size != right.size)
<<<<<<< HEAD
        throw new NotAllowedException(FailureMessages("noElementsOfDuplicate"), getStackDepthFun("Matchers.scala", "noElementsOf"))
      doCollected(collected, xs, original, "noElementsOf", 1) { e =>
        if (containing.containsNoneOf(e, right) != shouldBeTrue)
          throw newTestFailedException(
            FailureMessages(
              if (shouldBeTrue) "containedAtLeastOneOf" else "didNotContainAtLeastOneOf",
              e,
              right
            ),
=======
        throw new NotAllowedException(FailureMessages.noneOfDuplicate, getStackDepthFun("Matchers.scala", "noneOf"))
      doCollected(collected, xs, original, "noneOf", 1) { e =>
        if (containing.containsNoneOf(e, right) != shouldBeTrue)
          throw newTestFailedException(
            if (shouldBeTrue)
              FailureMessages.containedAtLeastOneOf(e, UnquotedString(right.map(FailureMessages.decorateToStringValue).mkString(", ")))
            else
              FailureMessages.didNotContainAtLeastOneOf(e, UnquotedString(right.map(FailureMessages.decorateToStringValue).mkString(", "))),
>>>>>>> e8b967b3
            None,
            6
          )
      }
    }

    /**
     * This method enables the following syntax: 
     *
     * <pre class="stHighlight">
     * option should contain atLeastOneOf (1, 2)
     *                       ^
     * </pre>
     */
    def atLeastOneOf[R](firstEle: R, secondEle: R, remainingEles: R*)(implicit aggregating: AggregatingConstraint[T, R]) {
      val right = firstEle :: secondEle :: remainingEles.toList
      if (right.distinct.size != right.size)
        throw new NotAllowedException(FailureMessages("atLeastOneOfDuplicate"), getStackDepthFun("Matchers.scala", "atLeastOneOf"))
      doCollected(collected, xs, original, "atLeastOneOf", 1) { e =>
        if (aggregating.containsAtLeastOneOf(e, right) != shouldBeTrue)
          throw newTestFailedException(
<<<<<<< HEAD
            FailureMessages(
              if (shouldBeTrue) "didNotContainAtLeastOneOf" else "containedAtLeastOneOf",
              e,
              UnquotedString(right.map(FailureMessages.decorateToStringValue).mkString(", "))
            ),
=======
            if (shouldBeTrue)
              FailureMessages.didNotContainSameElements(e, right)
            else
              FailureMessages.containedSameElements(e, right),
>>>>>>> e8b967b3
            None,
            6
        )
      }
    }

    /**
     * This method enables the following syntax:
     *
     * <pre class="stHighlight">
     * option should contain atLeastOneElementOf List(1, 2)
     *                       ^
     * </pre>
     */
    def atLeastOneElementOf[R](elements: GenTraversable[R])(implicit aggregating: AggregatingConstraint[T, R]) {
      val right = elements.toList
      if (right.distinct.size != right.size)
        throw new NotAllowedException(FailureMessages("atLeastOneElementOfDuplicate"), getStackDepthFun("Matchers.scala", "atLeastOneElementOf"))
      doCollected(collected, xs, original, "atLeastOneElementOf", 1) { e =>
        if (aggregating.containsAtLeastOneOf(e, right) != shouldBeTrue)
          throw newTestFailedException(
            FailureMessages(
              if (shouldBeTrue) "didNotContainAtLeastOneElementOf" else "containedAtLeastOneElementOf",
              e,
              right
            ),
            None,
            6
          )
      }
    }

    /**
     * This method enables the following syntax: 
     *
     * <pre class="stHighlight">
     * option should contain noneOf (1, 2)
     *                       ^
     * </pre>
     */
    def noneOf[R](firstEle: R, secondEle: R, remainingEles: R*)(implicit containing: ContainingConstraint[T, R]) {
      val right = firstEle :: secondEle :: remainingEles.toList
      if (right.distinct.size != right.size)
        throw new NotAllowedException(FailureMessages("noneOfDuplicate"), getStackDepthFun("Matchers.scala", "noneOf"))
      doCollected(collected, xs, original, "noneOf", 1) { e =>
        if (containing.containsNoneOf(e, right) != shouldBeTrue)
          throw newTestFailedException(
            FailureMessages(
              if (shouldBeTrue) "containedAtLeastOneOf" else "didNotContainAtLeastOneOf",
              e,
              UnquotedString(right.map(FailureMessages.decorateToStringValue).mkString(", "))
            ),
            None,
            6
        )
      }
    }

    /**
     * This method enables the following syntax: 
     *
     * <pre class="stHighlight">
     * list should contain theSameElementsAs (List(1, 2))
     *                     ^
     * </pre>
     */
    def theSameElementsAs[R](right: GenTraversable[R])(implicit aggregating: AggregatingConstraint[T, R]) {
      doCollected(collected, xs, original, "theSameElementsAs", 1) { e =>
        if (aggregating.containsTheSameElementsAs(e, right) != shouldBeTrue)
          throw newTestFailedException(
            FailureMessages(
              if (shouldBeTrue) "didNotContainSameElements" else "containedSameElements",
              e,
              right
            ),
            None,
            6
        )
      }
    }
    
    /**
     * This method enables the following syntax: 
     *
     * <pre class="stHighlight">
     * option should contain theSameElementsInOrderAs (1, 2)
     *                       ^
     * </pre>
     */
    def theSameElementsInOrderAs[R](right: GenTraversable[R])(implicit sequencing: SequencingConstraint[T, R]) {
      doCollected(collected, xs, original, "theSameElementsInOrderAs", 1) { e =>
        if (sequencing.containsTheSameElementsInOrderAs(e, right) != shouldBeTrue)
          throw newTestFailedException(
            if (shouldBeTrue)
              FailureMessages.didNotContainSameElementsInOrder(e, right)
            else
              FailureMessages.containedSameElementsInOrder(e, right),
            None,
            6
        )
      }
    }

    /**
     * This method enables the following syntax: 
     *
     * <pre class="stHighlight">
     * option should contain only (1, 2)
     *                       ^
     * </pre>
     */
    def only[R](right: R*)(implicit aggregating: AggregatingConstraint[T, R]) {
      if (right.isEmpty)
        throw new NotAllowedException(FailureMessages.onlyEmpty, getStackDepthFun("Matchers.scala", "only"))
      if (right.distinct.size != right.size)
        throw new NotAllowedException(FailureMessages.onlyDuplicate, getStackDepthFun("Matchers.scala", "only"))
      doCollected(collected, xs, original, "only", 1) { e =>
        if (aggregating.containsOnly(e, right) != shouldBeTrue) {
          val withFriendlyReminder = right.size == 1 && (right(0).isInstanceOf[scala.collection.GenTraversable[_]] || right(0).isInstanceOf[Every[_]])
          throw newTestFailedException(
            if (shouldBeTrue)
              if (withFriendlyReminder)
                FailureMessages.didNotContainOnlyElementsWithFriendlyReminder(e, UnquotedString(right.map(FailureMessages.decorateToStringValue).mkString(", ")))
              else
                FailureMessages.didNotContainOnlyElements(e, UnquotedString(right.map(FailureMessages.decorateToStringValue).mkString(", ")))
            else
            if (withFriendlyReminder)
              FailureMessages.containedOnlyElementsWithFriendlyReminder(e, UnquotedString(right.map(FailureMessages.decorateToStringValue).mkString(", ")))
            else
              FailureMessages.containedOnlyElements(e, UnquotedString(right.map(FailureMessages.decorateToStringValue).mkString(", "))),
            None,
            6
          )
        }
      }
    }

    /**
     * This method enables the following syntax: 
     *
     * <pre class="stHighlight">
     * option should contain inOrderOnly (1, 2)
     *                       ^
     * </pre>
     */
    def inOrderOnly[R](firstEle: R, secondEle: R, remainingEles: R*)(implicit sequencing: SequencingConstraint[T, R]) {
      val right = firstEle :: secondEle :: remainingEles.toList
      if (right.distinct.size != right.size)
        throw new NotAllowedException(FailureMessages.inOrderOnlyDuplicate, getStackDepthFun("Matchers.scala", "inOrderOnly"))
      doCollected(collected, xs, original, "inOrderOnly", 1) { e =>
        if (sequencing.containsInOrderOnly(e, right) != shouldBeTrue)
          throw newTestFailedException(
            if (shouldBeTrue)
              FailureMessages.didNotContainInOrderOnlyElements(e, UnquotedString(right.map(FailureMessages.decorateToStringValue).mkString(", ")))
            else
              FailureMessages.containedInOrderOnlyElements(e, UnquotedString(right.map(FailureMessages.decorateToStringValue).mkString(", "))),
            None,
            6
        )
      }
    }
    
    /**
     * This method enables the following syntax: 
     *
     * <pre class="stHighlight">
     * option should contain allOf (1, 2)
     *                       ^
     * </pre>
     */
    def allOf[R](firstEle: R, secondEle: R, remainingEles: R*)(implicit aggregating: AggregatingConstraint[T, R]) {
      val right = firstEle :: secondEle :: remainingEles.toList
      if (right.distinct.size != right.size)
        throw new NotAllowedException(FailureMessages.allOfDuplicate, getStackDepthFun("Matchers.scala", "allOf"))
      doCollected(collected, xs, original, "allOf", 1) { e =>
        if (aggregating.containsAllOf(e, right) != shouldBeTrue)
          throw newTestFailedException(
            if (shouldBeTrue)
              FailureMessages.didNotContainAllOfElements(e, UnquotedString(right.map(FailureMessages.decorateToStringValue).mkString(", ")))
            else
              FailureMessages.containedAllOfElements(e, UnquotedString(right.map(FailureMessages.decorateToStringValue).mkString(", "))),
            None,
            6
        )
      }
    }

    /**
     * This method enables the following syntax:
     *
     * <pre class="stHighlight">
     * option should contain allElementsOf (1, 2)
     *                       ^
     * </pre>
     */
    def allElementsOf[R](elements: GenTraversable[R])(implicit aggregating: AggregatingConstraint[T, R]) {
      val right = elements.toList
      if (right.distinct.size != right.size)
        throw new NotAllowedException(FailureMessages("allElementsOfDuplicate"), getStackDepthFun("Matchers.scala", "allElementsOf"))
      doCollected(collected, xs, original, "allElementsOf", 1) { e =>
        if (aggregating.containsAllOf(e, right) != shouldBeTrue)
          throw newTestFailedException(
            FailureMessages(
              if (shouldBeTrue) "didNotContainAllElementsOf" else "containedAllElementsOf",
              e,
              right
            ),
            None,
            6
          )
      }
    }
    
    /**
     * This method enables the following syntax: 
     *
     * <pre class="stHighlight">
     * option should contain inOrder (1, 2)
     *                       ^
     * </pre>
     */
    def inOrder[R](firstEle: R, secondEle: R, remainingEles: R*)(implicit sequencing: SequencingConstraint[T, R]) {
      val right = firstEle :: secondEle :: remainingEles.toList
      if (right.distinct.size != right.size)
        throw new NotAllowedException(FailureMessages.inOrderDuplicate, getStackDepthFun("Matchers.scala", "inOrder"))
      doCollected(collected, xs, original, "inOrder", 1) { e =>
        if (sequencing.containsInOrder(e, right) != shouldBeTrue)
          throw newTestFailedException(
            if (shouldBeTrue)
              FailureMessages.didNotContainAllOfElementsInOrder(e, UnquotedString(right.map(FailureMessages.decorateToStringValue).mkString(", ")))
            else
              FailureMessages.containedAllOfElementsInOrder(e, UnquotedString(right.map(FailureMessages.decorateToStringValue).mkString(", "))),
            None,
            6
        )
      }
    }

    /**
     * This method enables the following syntax:
     *
     * <pre class="stHighlight">
     * option should contain inOrderElementsOf (1, 2)
     *                       ^
     * </pre>
     */
    def inOrderElementsOf[R](elements: GenTraversable[R])(implicit sequencing: SequencingConstraint[T, R]) {
      val right = elements.toList
      if (right.distinct.size != right.size)
        throw new NotAllowedException(FailureMessages("inOrderElementsOfDuplicate"), getStackDepthFun("Matchers.scala", "inOrderElementsOf"))
      doCollected(collected, xs, original, "inOrderElementsOf", 1) { e =>
        if (sequencing.containsInOrder(e, right) != shouldBeTrue)
          throw newTestFailedException(
            FailureMessages(
              if (shouldBeTrue) "didNotContainAllElementsOfInOrder" else "containedAllElementsOfInOrder",
              e,
              right
            ),
            None,
            6
          )
      }
    }

    /**
     * This method enables the following syntax: 
     *
     * <pre class="stHighlight">
     * all(xs) should contain atMostOneOf (1, 2)
     *                        ^
     * </pre>
     */
    def atMostOneOf[R](firstEle: R, secondEle: R, remainingEles: R*)(implicit aggregating: AggregatingConstraint[T, R]) {
      val right = firstEle :: secondEle :: remainingEles.toList
      if (right.distinct.size != right.size)
        throw new NotAllowedException(FailureMessages.atMostOneOfDuplicate, getStackDepthFun("Matchers.scala", "atMostOneOf"))
      doCollected(collected, xs, original, "atMostOneOf", 1) { e =>
        if (aggregating.containsAtMostOneOf(e, right) != shouldBeTrue)
          throw newTestFailedException(
            if (shouldBeTrue)
              FailureMessages.didNotContainAtMostOneOf(e, UnquotedString(right.map(FailureMessages.decorateToStringValue).mkString(", ")))
            else
              FailureMessages.containedAtMostOneOf(e, UnquotedString(right.map(FailureMessages.decorateToStringValue).mkString(", "))),
            None,
            6
        )
      }
    }

    /**
     * This method enables the following syntax:
     *
     * <pre class="stHighlight">
     * all(xs) should contain atMostOneElementOf (1, 2)
     *                        ^
     * </pre>
     */
    def atMostOneElementOf[R](elements: GenTraversable[R])(implicit aggregating: AggregatingConstraint[T, R]) {
      val right = elements.toList
      if (right.distinct.size != right.size)
        throw new NotAllowedException(FailureMessages("atMostOneElementOfDuplicate"), getStackDepthFun("Matchers.scala", "atMostOneElementOf"))
      doCollected(collected, xs, original, "atMostOneElementOf", 1) { e =>
        if (aggregating.containsAtMostOneOf(e, right) != shouldBeTrue)
          throw newTestFailedException(
            FailureMessages(
              if (shouldBeTrue) "didNotContainAtMostOneElementOf" else "containedAtMostOneElementOf",
              e,
              right
            ),
            None,
            6
          )
      }
    }

   /**
     * This method enables the following syntax:
     *
     * <pre class="stHighlight">
     * all(colOfMap) should contain key ("one")
     *                              ^
     * </pre>
     */
    def key(expectedKey: Any)(implicit keyMapping: KeyMapping[T]) {
      doCollected(collected, xs, original, "key", 1) { map =>
        if (keyMapping.containsKey(map, expectedKey) != shouldBeTrue)
          throw newTestFailedException(
            if (shouldBeTrue)
              FailureMessages.didNotContainKey(map, expectedKey)
            else
              FailureMessages.containedKey(map, expectedKey),
              None,
              6
          )
      }
    }

   /**
     * This method enables the following syntax:
     *
     * <pre class="stHighlight">
     * all(colOfMap) should contain value (1)
     *                              ^
     * </pre>
     */
    def value(expectedValue: Any)(implicit valueMapping: ValueMapping[T]) {
      doCollected(collected, xs, original, "value", 1) { map =>
        if (valueMapping.containsValue(map, expectedValue) != shouldBeTrue)
          throw newTestFailedException(
            if (shouldBeTrue)
              FailureMessages.didNotContainValue(map, expectedValue)
            else
              FailureMessages.containedValue(map, expectedValue),
            None,
            6
          )
      }
    }

    /**
     * Overrides to return pretty toString.
     *
     * @return "ResultOfContainWordForCollectedAny([collected], [xs], [shouldBeTrue])"
     */
    override def toString: String = "ResultOfContainWordForCollectedAny(" + Prettifier.default(collected) + ", " + Prettifier.default(xs) + ", " + Prettifier.default(shouldBeTrue) + ")"
  }

  /**
   * This class is part of the ScalaTest matchers DSL. Please see the documentation for <a href="InspectorsMatchers.html"><code>InspectorsMatchers</code></a> for an overview of
   * the matchers DSL.
   *
   * @author Bill Venners
   * @author Chee Seng
   */
  sealed class ResultOfBeWordForCollectedAny[T](collected: Collected, xs: scala.collection.GenTraversable[T], original: Any, shouldBeTrue: Boolean) {

    // TODO: Missing should(AMatcher) and should(AnMatcher)

    /**
     * This method enables the following syntax:
     *
     * <pre class="stHighlight">
     * all(xs) should be theSameInstanceAs anotherObject
     *                   ^
     * </pre>
     */
    def theSameInstanceAs(right: AnyRef)(implicit toAnyRef: T <:< AnyRef) {
      doCollected(collected, xs, original, "theSameInstanceAs", 1) { e =>
        if ((toAnyRef(e) eq right) != shouldBeTrue)
          throw newTestFailedException(
            if (shouldBeTrue)
              FailureMessages.wasNotSameInstanceAs(e, right)
            else
              FailureMessages.wasSameInstanceAs(e, right),
            None, 
            6
          )
      }
    }
    
    /**
     * This method enables the following syntax:
     *
     * <pre class="stHighlight">
     * all(xs) should be a ('file)
     *                   ^
     * </pre>
     */
    def a(symbol: Symbol)(implicit toAnyRef: T <:< AnyRef) {
      doCollected(collected, xs, original, "a", 1) { e =>
        val matcherResult = matchSymbolToPredicateMethod(toAnyRef(e), symbol, true, true)
        if (matcherResult.matches != shouldBeTrue) {
          throw newTestFailedException(
            if (shouldBeTrue) matcherResult.failureMessage else matcherResult.negatedFailureMessage, 
            None, 
            6
          )
        }
      }
    }
    
    /**
     * This method enables the following syntax:
     *
     * <pre class="stHighlight">
     * all(xs) should be an ('orange)
     *                   ^
     * </pre>
     */
    def an(symbol: Symbol)(implicit toAnyRef: T <:< AnyRef) {
      doCollected(collected, xs, original, "an", 1) { e =>
        val matcherResult = matchSymbolToPredicateMethod(toAnyRef(e), symbol, true, false)
        if (matcherResult.matches != shouldBeTrue) {
          throw newTestFailedException(
            if (shouldBeTrue) matcherResult.failureMessage else matcherResult.negatedFailureMessage, 
            None, 
            6
          )
        }
      }
    }
    
    /**
     * This method enables the following syntax, where <code>badBook</code> is, for example, of type <code>Book</code> and
     * <code>goodRead</code> refers to a <code>BePropertyMatcher[Book]</code>:
     *
     * <pre class="stHighlight">
     * all(books) should be a (goodRead)
     *                      ^
     * </pre>
     */
    def a[U <: T](bePropertyMatcher: BePropertyMatcher[U])(implicit ev: T <:< AnyRef) { // TODO: Try supporting 2.10 AnyVals
      doCollected(collected, xs, original, "a", 1) { e =>
        val result = bePropertyMatcher(e.asInstanceOf[U])
        if (result.matches != shouldBeTrue) {
          throw newTestFailedException(
            if (shouldBeTrue)
              FailureMessages.wasNotA(e, UnquotedString(result.propertyName))
            else
              FailureMessages.wasA(e, UnquotedString(result.propertyName)),
            None, 
            6
          )
        }
      }
    }

    /**
     * This method enables the following syntax, where <code>badBook</code> is, for example, of type <code>Book</code> and
     * <code>excellentRead</code> refers to a <code>BePropertyMatcher[Book]</code>:
     *
     * <pre class="stHighlight">
     * all(books) should be an (excellentRead)
     *                      ^
     * </pre>
     */
    def an[U <: T](beTrueMatcher: BePropertyMatcher[U])(implicit ev: T <:< AnyRef) { // TODO: Try supporting 2.10 AnyVals
      doCollected(collected, xs, original, "an", 1) { e =>
        val beTrueMatchResult = beTrueMatcher(e.asInstanceOf[U])
        if (beTrueMatchResult.matches != shouldBeTrue) {
          throw newTestFailedException(
            if (shouldBeTrue)
              FailureMessages.wasNotAn(e, UnquotedString(beTrueMatchResult.propertyName))
            else
              FailureMessages.wasAn(e, UnquotedString(beTrueMatchResult.propertyName)),
            None, 
            6
          )
        }
      }
    }

    /**
     * This method enables the following syntax, where <code>fraction</code> is, for example, of type <code>PartialFunction</code>:
     *
     * <pre class="stHighlight">
     * all(xs) should be definedAt (6)
     *                   ^
     * </pre>
     */
    def definedAt[U](right: U)(implicit ev: T <:< PartialFunction[U, _]) {
      doCollected(collected, xs, xs, "definedAt", 1) { e =>
      if (e.isDefinedAt(right) != shouldBeTrue)
        throw newTestFailedException(
          if (shouldBeTrue)
            FailureMessages.wasNotDefinedAt(e, right)
          else
            FailureMessages.wasDefinedAt(e, right),
          None, 
          6
        )
      }
    }

    /**
     * Overrides to return pretty toString.
     *
     * @return "ResultOfBeWordForCollectedAny([collected], [xs], [shouldBeTrue])"
     */
    override def toString: String = "ResultOfBeWordForCollectedAny(" + Prettifier.default(collected) + ", " + Prettifier.default(xs) + ", " + Prettifier.default(shouldBeTrue) + ")"
  }
  
  /**
   * This class is part of the ScalaTest matchers DSL. Please see the documentation for <a href="InspectorsMatchers.html"><code>InspectorsMatchers</code></a> for an overview of
   * the matchers DSL.
   *
   * @author Bill Venners
   * @author Chee Seng
   */
  final class ResultOfBeWordForCollectedArray[T](collected: Collected, xs: scala.collection.GenTraversable[Array[T]], original: Any, shouldBeTrue: Boolean)
    extends ResultOfBeWordForCollectedAny(collected, xs, original, shouldBeTrue) {
  
    /**
     * This method enables the following syntax:
     *
     * <pre class="stHighlight">
     * all(colOfArray) should be ('empty)
     *                           ^
     * </pre>
     */
    def apply(right: Symbol): Matcher[Array[T]] =
      new Matcher[Array[T]] {
        def apply(left: Array[T]): MatchResult = matchSymbolToPredicateMethod(left.deep, right, false, false)
      }

    /**
     * Overrides to return pretty toString.
     *
     * @return "ResultOfBeWordForCollectedArray([collected], [xs], [shouldBeTrue])"
     */
    override def toString: String = "ResultOfBeWordForCollectedArray(" + Prettifier.default(collected) + ", " + Prettifier.default(xs) + ", " + Prettifier.default(shouldBeTrue) + ")"
  }
  
  /**
   * This class is part of the ScalaTest matchers DSL. Please see the documentation for <a href="InspectorsMatchers.html"><code>InspectorsMatchers</code></a> for an overview of
   * the matchers DSL.
   *
   * @author Bill Venners
   * @author Chee Seng
   */
  final class ResultOfCollectedAny[T](collected: Collected, xs: scala.collection.GenTraversable[T], original: Any) {

// TODO: shouldBe null works, b ut should be (null) does not when type is Any: 
/*
scala> val ys = List(null, null, 1)
ys: List[Any] = List(null, null, 1)

scala> all (ys) shouldBe null
<console>:15: error: ambiguous reference to overloaded definition,
both method shouldBe in class ResultOfCollectedAny of type (spread: org.scalactic.Spread[Any])Unit
and  method shouldBe in class ResultOfCollectedAny of type (beMatcher: org.scalatest.matchers.BeMatcher[Any])Unit
match argument types (Null)
              all (ys) shouldBe null
                       ^

scala> all (ys) should be (null)
org.scalatest.exceptions.TestFailedException: org.scalatest.Matchers$ResultOfCollectedAny@18515783 was not null
	at org.scalatest.MatchersHelper$.newTestFailedException(MatchersHelper.scala:163)
	at org.scalatest.Matchers$ShouldMethodHelper$.shouldMatcher(Matchers.scala:5529)
	at org.scalatest.Matchers$AnyShouldWrapper.should(Matchers.scala:5563)
	at .<init>(<console>:15)
	at .<clinit>(<console>)
*/

    /**
     * This is an attempt at a compiler performance optimization.
    */
    def should[R](rightEqualityExpression: EqualityExpression[R])(implicit constraint: EqualityConstraint[T, R]) {
      val rightMatcher = rightEqualityExpression.matcher((new EvidenceThat[R]).canEqualByConstraint[T](constraint))
      doCollected(collected, xs, original, "should", 1) { e =>
        rightMatcher(e) match {
          case MatchFailed(failureMessage) => 
            throw newTestFailedException(failureMessage, None, 6)
          case _ => ()
        }
      }
    }

    def should[R](rightContainingExpression: ContainingExpression[R])(implicit constraint: ContainingConstraint[T, R]) {
      val rightMatcher = rightContainingExpression.matcher((new EvidenceThat[R]).canBeContainedIn[T](constraint))
      doCollected(collected, xs, original, "should", 1) { e =>
        rightMatcher(e) match {
          case MatchFailed(failureMessage) => 
            throw newTestFailedException(failureMessage, None, 6)
          case _ => ()
        }
      }
    }

    def should[R](rightAggregatingExpression: AggregatingExpression[R])(implicit constraint: AggregatingConstraint[T, R]) {
      val rightMatcher = rightAggregatingExpression.matcher((new EvidenceThat[R]).canBeContainedInAggregation[T](constraint))
      doCollected(collected, xs, original, "should", 1) { e =>
        rightMatcher(e) match {
          case MatchFailed(failureMessage) => 
            throw newTestFailedException(failureMessage, None, 6)
          case _ => ()
        }
      }
    }

    def should[R](rightSequencingExpression: SequencingExpression[R])(implicit constraint: SequencingConstraint[T, R]) {
      val rightMatcher = rightSequencingExpression.matcher((new EvidenceThat[R]).canBeContainedInSequence[T](constraint))
      doCollected(collected, xs, original, "should", 1) { e =>
        rightMatcher(e) match {
          case MatchFailed(failureMessage) => 
            throw newTestFailedException(failureMessage, None, 6)
          case _ => ()
        }
      }
    }

    /**
     * This method enables syntax such as the following:
     *
     * <pre class="stHighlight">
     * all(xs) should be (3)
     *         ^
     * </pre>
     */
    def should(rightMatcher: Matcher[T]) {
      doCollected(collected, xs, original, "should", 1) { e =>
        rightMatcher(e) match {
          case MatchFailed(failureMessage) => 
            throw newTestFailedException(failureMessage, None, 6)
          case _ => ()
        }
      }
    }

    /**
     * This method enables syntax such as the following:
     *
     * <pre class="stHighlight">
     * all (xs) shouldEqual 7
     *          ^
     * </pre>
     */
    def shouldEqual[R](right: R)(implicit evidence: EqualityConstraint[T, R]) {
      doCollected(collected, xs, original, "shouldEqual", 1) { e =>
        if (!evidence.areEqual(e, right)) {
          val (eee, rightee) = Suite.getObjectsForFailureMessage(e, right)
          throw newTestFailedException(FailureMessages.didNotEqual(eee, rightee), None, 6)
        }
      }
    }

    /**
     * This method enables syntax such as the following:
     *
     * <pre class="stHighlight">
     * result shouldEqual 7.1 +- 0.2
     *        ^
     * </pre>
     */
    def shouldEqual(spread: Spread[T]) {
      doCollected(collected, xs, original, "shouldEqual", 1) { e =>
        if (!spread.isWithin(e)) {
          throw newTestFailedException(FailureMessages.didNotEqualPlusOrMinus(e, spread.pivot, spread.tolerance), None, 6)
        }
      }
    }

    /**
     * This method enables the following syntax:
     *
     * <pre class="stHighlight">
     * all(xs) shouldBe sorted
     *         ^
     * </pre>
     */
    def shouldBe(sortedWord: SortedWord)(implicit sortable: Sortable[T]) {
      doCollected(collected, xs, original, "shouldBe", 1) { e =>
        if (!sortable.isSorted(e))
          throw newTestFailedException(FailureMessages.wasNotSorted(e), None, 6)
      }
    }
    
    /**
     * This method enables the following syntax:
     *
     * <pre class="stHighlight">
     * all(xs) shouldBe readable
     *         ^
     * </pre>
     */
    def shouldBe(readableWord: ReadableWord)(implicit readability: Readability[T]) {
      doCollected(collected, xs, original, "shouldBe", 1) { e =>
        if (!readability.isReadable(e))
          throw newTestFailedException(FailureMessages.wasNotReadable(e), None, 6)
      }
    }
    
    /**
     * This method enables the following syntax:
     *
     * <pre class="stHighlight">
     * all(xs) shouldBe writable
     *         ^
     * </pre>
     */
    def shouldBe(writableWord: WritableWord)(implicit writability: Writability[T]) {
      doCollected(collected, xs, original, "shouldBe", 1) { e =>
        if (!writability.isWritable(e))
          throw newTestFailedException(FailureMessages.wasNotWritable(e), None, 6)
      }
    }
    
    /**
     * This method enables the following syntax:
     *
     * <pre class="stHighlight">
     * all(xs) shouldBe empty
     *         ^
     * </pre>
     */
    def shouldBe(emptyWord: EmptyWord)(implicit emptiness: Emptiness[T]) {
      doCollected(collected, xs, original, "shouldBe", 1) { e =>
        if (!emptiness.isEmpty(e))
          throw newTestFailedException(FailureMessages.wasNotEmpty(e), None, 6)
      }
    }
    
    /**
     * This method enables the following syntax:
     *
     * <pre class="stHighlight">
     * all(xs) shouldBe defined
     *         ^
     * </pre>
     */
    def shouldBe(definedWord: DefinedWord)(implicit definition: Definition[T]) {
      doCollected(collected, xs, original, "shouldBe", 1) { e =>
        if (!definition.isDefined(e))
          throw newTestFailedException(FailureMessages.wasNotDefined(e), None, 6)
      }
    }

    /**
     * This method enables the following syntax:
     *
     * <pre class="stHighlight">
     * all(xs) shouldBe a [Type]
     *         ^
     * </pre>
     */
    def shouldBe(aType: ResultOfATypeInvocation[_]) {
      doCollected(collected, xs, original, "shouldBe", 1) { e =>
        if (!aType.clazz.isAssignableFrom(e.getClass))
          throw newTestFailedException(FailureMessages.wasNotAnInstanceOf(e, UnquotedString(aType.clazz.getName), UnquotedString(e.getClass.getName)), None, 6)
      }
    }

    /**
     * This method enables the following syntax:
     *
     * <pre class="stHighlight">
     * all(xs) shouldBe an [Type]
     *         ^
     * </pre>
     */
    def shouldBe(anType: ResultOfAnTypeInvocation[_]) {
      doCollected(collected, xs, original, "shouldBe", 1) { e =>
        if (!anType.clazz.isAssignableFrom(e.getClass))
          throw newTestFailedException(FailureMessages.wasNotAnInstanceOf(e, UnquotedString(anType.clazz.getName), UnquotedString(e.getClass.getName)), None, 6)
      }
    }

    /**
     * This method enables syntax such as the following:
     *
     * <pre class="stHighlight">
     * result shouldEqual null
     *        ^
     * </pre>
     */
    def shouldEqual(right: Null)(implicit ev: T <:< AnyRef) { 
      doCollected(collected, xs, original, "shouldEqual", 1) { e =>
        if (e != null) {
          throw newTestFailedException(FailureMessages.didNotEqualNull(e), None, 6)
        }
      }
    }

    /**
     * This method enables syntax such as the following:
     *
     * <pre class="stHighlight">
     * all(xs) should equal (3)
     *         ^
     * </pre>
     */
    def should[TYPECLASS1[_]](rightMatcherFactory1: MatcherFactory1[T, TYPECLASS1])(implicit typeClass1: TYPECLASS1[T]) {
      val rightMatcher = rightMatcherFactory1.matcher
      doCollected(collected, xs, original, "should", 1) { e =>
        rightMatcher(e) match {
          case MatchFailed(failureMessage) => 
            throw newTestFailedException(failureMessage, None, 6)
          case _ => ()
        }
      }
    }

    /**
     * This method enables syntax such as the following:
     *
     * <pre class="stHighlight">
     * all (xs) should (aMatcherFactory1 and have length 12)
     *          ^
     * </pre>
     */
    def should[TYPECLASS1[_], TYPECLASS2[_]](rightMatcherFactory2: MatcherFactory2[T, TYPECLASS1, TYPECLASS2])(implicit typeClass1: TYPECLASS1[T], typeClass2: TYPECLASS2[T]) {
      val rightMatcher = rightMatcherFactory2.matcher
      doCollected(collected, xs, original, "should", 1) { e =>
        rightMatcher(e) match {
          case MatchFailed(failureMessage) =>
            throw newTestFailedException(failureMessage, None, 6)
          case _ => ()
        }
      }
    }

    /**
     * This method enables syntax such as the following:
     *
     * <pre class="stHighlight">
     * all (xs) should (aMatcherFactory2 and have length 12)
     *          ^
     * </pre>
     */
    def should[TYPECLASS1[_], TYPECLASS2[_], TYPECLASS3[_]](rightMatcherFactory3: MatcherFactory3[T, TYPECLASS1, TYPECLASS2, TYPECLASS3])(implicit typeClass1: TYPECLASS1[T], typeClass2: TYPECLASS2[T], typeClass3: TYPECLASS3[T]) {
      val rightMatcher = rightMatcherFactory3.matcher
      doCollected(collected, xs, original, "should", 1) { e =>
        rightMatcher(e) match {
          case MatchFailed(failureMessage) =>
            throw newTestFailedException(failureMessage, None, 6)
          case _ => ()
        }
      }
    }

/*
    /**
     * This method enables syntax such as the following:
     *
     * <pre class="stHighlight">
     * all (xs) should (aMatcherFactory3 and have length 12)
     *          ^
     * </pre>
     */
    def should[TYPECLASS1[_], TYPECLASS2[_], TYPECLASS3[_], TYPECLASS4[_]](rightMatcherFactory4: MatcherFactory4[T, TYPECLASS1, TYPECLASS2, TYPECLASS3, TYPECLASS4])(implicit typeClass1: TYPECLASS1[T], typeClass2: TYPECLASS2[T], typeClass3: TYPECLASS3[T], typeClass4: TYPECLASS4[T]) {
      val rightMatcher = rightMatcherFactory4.matcher
      doCollected(collected, xs, original, "should", 1) { e =>
        rightMatcher(e) match {
          case MatchFailed(failureMessage) =>
            throw newTestFailedException(failureMessage, None, 6)
          case _ => ()
        }
      }
    }

    /**
     * This method enables syntax such as the following:
     *
     * <pre class="stHighlight">
     * all (xs) should (aMatcherFactory4 and have length 12)
     *          ^
     * </pre>
     */
    def should[TYPECLASS1[_], TYPECLASS2[_], TYPECLASS3[_], TYPECLASS4[_], TYPECLASS5[_]](rightMatcherFactory5: MatcherFactory5[T, TYPECLASS1, TYPECLASS2, TYPECLASS3, TYPECLASS4, TYPECLASS5])(implicit typeClass1: TYPECLASS1[T], typeClass2: TYPECLASS2[T], typeClass3: TYPECLASS3[T], typeClass4: TYPECLASS4[T], typeClass5: TYPECLASS5[T]) {
      val rightMatcher = rightMatcherFactory5.matcher
      doCollected(collected, xs, original, "should", 1) { e =>
        rightMatcher(e) match {
          case MatchFailed(failureMessage) =>
            throw newTestFailedException(failureMessage, None, 6)
          case _ => ()
        }
      }
    }

    /**
     * This method enables syntax such as the following:
     *
     * <pre class="stHighlight">
     * all (xs) should (aMatcherFactory5 and have length 12)
     *          ^
     * </pre>
     */
    def should[TYPECLASS1[_], TYPECLASS2[_], TYPECLASS3[_], TYPECLASS4[_], TYPECLASS5[_], TYPECLASS6[_]](rightMatcherFactory6: MatcherFactory6[T, TYPECLASS1, TYPECLASS2, TYPECLASS3, TYPECLASS4, TYPECLASS5, TYPECLASS6])(implicit typeClass1: TYPECLASS1[T], typeClass2: TYPECLASS2[T], typeClass3: TYPECLASS3[T], typeClass4: TYPECLASS4[T], typeClass5: TYPECLASS5[T], typeClass6: TYPECLASS6[T]) {
      val rightMatcher = rightMatcherFactory6.matcher
      doCollected(collected, xs, original, "should", 1) { e =>
        rightMatcher(e) match {
          case MatchFailed(failureMessage) =>
            throw newTestFailedException(failureMessage, None, 6)
          case _ => ()
        }
      }
    }

    /**
     * This method enables syntax such as the following:
     *
     * <pre class="stHighlight">
     * all (xs) should (aMatcherFactory6 and have length 12)
     *          ^
     * </pre>
     */
    def should[TYPECLASS1[_], TYPECLASS2[_], TYPECLASS3[_], TYPECLASS4[_], TYPECLASS5[_], TYPECLASS6[_], TYPECLASS7[_]](rightMatcherFactory7: MatcherFactory7[T, TYPECLASS1, TYPECLASS2, TYPECLASS3, TYPECLASS4, TYPECLASS5, TYPECLASS6, TYPECLASS7])(implicit typeClass1: TYPECLASS1[T], typeClass2: TYPECLASS2[T], typeClass3: TYPECLASS3[T], typeClass4: TYPECLASS4[T], typeClass5: TYPECLASS5[T], typeClass6: TYPECLASS6[T], typeClass7: TYPECLASS7[T]) {
      val rightMatcher = rightMatcherFactory7.matcher
      doCollected(collected, xs, original, "should", 1) { e =>
        rightMatcher(e) match {
          case MatchFailed(failureMessage) =>
            throw newTestFailedException(failureMessage, None, 6)
          case _ => ()
        }
      }
    }

    /**
     * This method enables syntax such as the following:
     *
     * <pre class="stHighlight">
     * all (xs) should (aMatcherFactory7 and have length 12)
     *          ^
     * </pre>
     */
    def should[TYPECLASS1[_], TYPECLASS2[_], TYPECLASS3[_], TYPECLASS4[_], TYPECLASS5[_], TYPECLASS6[_], TYPECLASS7[_], TYPECLASS8[_]](rightMatcherFactory8: MatcherFactory8[T, TYPECLASS1, TYPECLASS2, TYPECLASS3, TYPECLASS4, TYPECLASS5, TYPECLASS6, TYPECLASS7, TYPECLASS8])(implicit typeClass1: TYPECLASS1[T], typeClass2: TYPECLASS2[T], typeClass3: TYPECLASS3[T], typeClass4: TYPECLASS4[T], typeClass5: TYPECLASS5[T], typeClass6: TYPECLASS6[T], typeClass7: TYPECLASS7[T], typeClass8: TYPECLASS8[T]) {
      val rightMatcher = rightMatcherFactory8.matcher
      doCollected(collected, xs, original, "should", 1) { e =>
        rightMatcher(e) match {
          case MatchFailed(failureMessage) =>
            throw newTestFailedException(failureMessage, None, 6)
          case _ => ()
        }
      }
    }

    /**
     * This method enables syntax such as the following:
     *
     * <pre class="stHighlight">
     * all (xs) should (aMatcherFactory8 and have length 12)
     *          ^
     * </pre>
     */
    def should[TYPECLASS1[_], TYPECLASS2[_], TYPECLASS3[_], TYPECLASS4[_], TYPECLASS5[_], TYPECLASS6[_], TYPECLASS7[_], TYPECLASS8[_], TYPECLASS9[_]](rightMatcherFactory9: MatcherFactory9[T, TYPECLASS1, TYPECLASS2, TYPECLASS3, TYPECLASS4, TYPECLASS5, TYPECLASS6, TYPECLASS7, TYPECLASS8, TYPECLASS9])(implicit typeClass1: TYPECLASS1[T], typeClass2: TYPECLASS2[T], typeClass3: TYPECLASS3[T], typeClass4: TYPECLASS4[T], typeClass5: TYPECLASS5[T], typeClass6: TYPECLASS6[T], typeClass7: TYPECLASS7[T], typeClass8: TYPECLASS8[T], typeClass9: TYPECLASS9[T]) {
      val rightMatcher = rightMatcherFactory9.matcher
      doCollected(collected, xs, original, "should", 1) { e =>
        rightMatcher(e) match {
          case MatchFailed(failureMessage) =>
            throw newTestFailedException(failureMessage, None, 6)
          case _ => ()
        }
      }
    }
*/

    /**
     * This method enables syntax such as the following:
     *
     * <pre class="stHighlight">
     * all(xs) should be theSameInstanceAs anotherObject
     *         ^
     * </pre>
     */
    def should(beWord: BeWord) = new ResultOfBeWordForCollectedAny[T](collected, xs, original, true)

    /**
     * This method enables syntax such as the following:
     *
     * <pre class="stHighlight">
     * all(xs) should not equal (3)
     *         ^
     * </pre>
     */
    def should(notWord: NotWord): ResultOfNotWordForCollectedAny[T] = 
      new ResultOfNotWordForCollectedAny(collected, xs, original, false)

    /**
     * This method enables syntax such as the following:
     *
     * <pre class="stHighlight">
     * all (results) should have length (3)
     *        ^
     * all (results) should have size (3)
     *        ^
     * </pre>
     */
    def should(haveWord: HaveWord): ResultOfHaveWordForCollectedExtent[T] =
      new ResultOfHaveWordForCollectedExtent(collected, xs, original, true)

    /**
     * This method enables syntax such as the following:
     *
     * <pre class="stHighlight">
     * all (xs) shouldBe 7
     *          ^
     * </pre>
     */
    def shouldBe[R](right: R)(implicit evidence: EqualityConstraint[T, R]) {
      doCollected(collected, xs, original, "shouldBe", 1) { e => // May have just broke tests because changed wasNot to wasNotEqualTo
        if (!evidence.areEqual(e, right)) {
          val rightIsBoolean = right.isInstanceOf[Boolean]
          val (eee, rightee) = Suite.getObjectsForFailureMessage(e, right)
<<<<<<< HEAD
          throw newTestFailedException(FailureMessages(if (rightIsBoolean) "wasNot" else "wasNotEqualTo", eee, rightee), None, 6)
=======
          throw newTestFailedException(FailureMessages.wasNot(eee, rightee), None, 6)
>>>>>>> e8b967b3
        }
      }
    }

    /**
     * This method enables syntax such as the following:
     *
     * <pre class="stHighlight">
     * all(4, 5, 6) shouldBe &lt; (7) 
     *              ^
     * </pre> 
     */
    def shouldBe(comparison: ResultOfLessThanComparison[T]) {
      doCollected(collected, xs, original, "shouldBe", 1) { e =>
        if (!comparison(e)) {
          throw newTestFailedException(
            FailureMessages.wasNotLessThan(
              e,
              comparison.right
            ), 
            None, 
            6
          ) 
        }
      }
    }

    /**
     * This method enables syntax such as the following:
     *
     * <pre class="stHighlight">
     * all(4, 5, 6) shouldBe &lt;= (7) 
     *              ^
     * </pre> 
     */
    def shouldBe(comparison: ResultOfLessThanOrEqualToComparison[T]) {
      doCollected(collected, xs, original, "shouldBe", 1) { e =>
        if (!comparison(e)) {
          throw newTestFailedException(
            FailureMessages.wasNotLessThanOrEqualTo(
              e,
              comparison.right
            ), 
            None, 
            6
          ) 
        }
      }
    }

    /**
     * This method enables syntax such as the following:
     *
     * <pre class="stHighlight">
     * all(8, 9, 10) shouldBe &gt; (7) 
     *               ^
     * </pre> 
     */
    def shouldBe(comparison: ResultOfGreaterThanComparison[T]) {
      doCollected(collected, xs, original, "shouldBe", 1) { e =>
        if (!comparison(e)) {
          throw newTestFailedException(
            FailureMessages.wasNotGreaterThan(
              e,
              comparison.right
            ), 
            None, 
            6
          ) 
        }
      }
    }

    /**
     * This method enables syntax such as the following:
     *
     * <pre class="stHighlight">
     * all(8, 9, 10) shouldBe &gt;= (7) 
     *               ^
     * </pre> 
     */
    def shouldBe(comparison: ResultOfGreaterThanOrEqualToComparison[T]) {
      doCollected(collected, xs, original, "shouldBe", 1) { e =>
        if (!comparison(e)) {
          throw newTestFailedException(
            FailureMessages.wasNotGreaterThanOrEqualTo(
              e,
              comparison.right
            ), 
            None, 
            6
          ) 
        }
      }
    }

    /**
     * This method enables the following syntax, where <code>odd</code> refers to a <code>BeMatcher[Int]</code>:
     *
     * <pre class="stHighlight">testing
     * all(xs) shouldBe odd
     *         ^
     * </pre>
     */
    def shouldBe(beMatcher: BeMatcher[T]) {
      doCollected(collected, xs, original, "shouldBe", 1) { e =>
        val result = beMatcher.apply(e)
        if (!result.matches)
          throw newTestFailedException(result.failureMessage, None, 6)
      }
    }

    /**
     * This method enables syntax such as the following:
     *
     * <pre class="stHighlight">
     * all(xs) shouldBe 7.1 +- 0.2
     *         ^
     * </pre>
     */
    def shouldBe(spread: Spread[T]) {
      doCollected(collected, xs, original, "shouldBe", 1) { e =>
        if (!spread.isWithin(e))
          throw newTestFailedException(FailureMessages.wasNotPlusOrMinus(e, spread.pivot, spread.tolerance), None, 6)
      }
    }

    /**
     * This method enables syntax such as the following:
     *
     * <pre class="stHighlight">
     * all(xs) shouldBe theSameInstanceAs (anotherObject)
     *         ^
     * </pre>
     */
    def shouldBe(resultOfSameInstanceAsApplication: ResultOfTheSameInstanceAsApplication)(implicit toAnyRef: T <:< AnyRef) {
      doCollected(collected, xs, original, "shouldBe", 1) { e =>
        if (toAnyRef(e) ne resultOfSameInstanceAsApplication.right)
          throw newTestFailedException(
            FailureMessages.wasNotSameInstanceAs(
              e,
              resultOfSameInstanceAsApplication.right
            ),
            None, 
            6
          )
      }
    }

    /**
     * This method enables the following syntax:
     *
     * <pre class="stHighlight">
     * all(xs) shouldBe 'empty
     *         ^
     * </pre>
     */
    def shouldBe(symbol: Symbol)(implicit toAnyRef: T <:< AnyRef) {
      doCollected(collected, xs, original, "shouldBe", 1) { e =>
        val matcherResult = matchSymbolToPredicateMethod(toAnyRef(e), symbol, false, true, 6)
        if (!matcherResult.matches) 
          throw newTestFailedException(matcherResult.failureMessage, None, 6)
      }
    }
    
    /**
     * This method enables the following syntax:
     *
     * <pre class="stHighlight">
     * all(xs) shouldBe a ('empty)
     *         ^
     * </pre>
     */
    def shouldBe(resultOfAWordApplication: ResultOfAWordToSymbolApplication)(implicit toAnyRef: T <:< AnyRef) {
      doCollected(collected, xs, original, "shouldBe", 1) { e =>
        val matcherResult = matchSymbolToPredicateMethod(toAnyRef(e), resultOfAWordApplication.symbol, true, true, 6)
        if (!matcherResult.matches) {
          throw newTestFailedException(matcherResult.failureMessage, None, 6)
        }
      }
    }

    /**
     * This method enables the following syntax:
     *
     * <pre class="stHighlight">
     * all(xs) shouldBe an ('empty)
     *         ^
     * </pre>
     */
    def shouldBe(resultOfAnWordApplication: ResultOfAnWordToSymbolApplication)(implicit toAnyRef: T <:< AnyRef) {
      doCollected(collected, xs, original, "shouldBe", 1) { e =>
        val matcherResult = matchSymbolToPredicateMethod(toAnyRef(e), resultOfAnWordApplication.symbol, true, false, 6)
        if (!matcherResult.matches) {
          throw newTestFailedException(matcherResult.failureMessage, None, 6)
        }
      }
    }

    /**
     * This method enables the following syntax:
     *
     * <pre class="stHighlight">
     * all(xs) shouldBe null
     *         ^
     * </pre>
     */
    def shouldBe(o: Null)(implicit ev: T <:< AnyRef) {
      doCollected(collected, xs, original, "shouldBe", 1) { e =>
        if (e != null)
         throw newTestFailedException(FailureMessages("wasNotNull", e), None, 6) 
      }
    }

    /**
     * This method enables the following syntax, where <code>excellentRead</code> refers to a <code>BePropertyMatcher[Book]</code>:
     *
     * <pre class="stHighlight">
     * all(xs) shouldBe excellentRead
     *         ^
     * </pre>
     */
    def shouldBe[U <: T](bePropertyMatcher: BePropertyMatcher[U])(implicit ev: T <:< AnyRef) { // TODO: Try supporting this with 2.10 AnyVals
      doCollected(collected, xs, original, "shouldBe", 1) { e =>
        val result = bePropertyMatcher(e.asInstanceOf[U])
        if (!result.matches) 
          throw newTestFailedException(FailureMessages("wasNot", e, UnquotedString(result.propertyName)), None, 6)
      }
    }

    /**
     * This method enables the following syntax, where <code>goodRead</code> refers to a <code>BePropertyMatcher[Book]</code>:
     *
     * <pre class="stHighlight">
     * all(xs) shouldBe a (goodRead)
     *         ^
     * </pre>
     */
    def shouldBe[U <: T](resultOfAWordApplication: ResultOfAWordToBePropertyMatcherApplication[U])(implicit ev: T <:< AnyRef) {// TODO: Try supporting this with 2.10 AnyVals
      doCollected(collected, xs, original, "shouldBe", 1) { e =>
        val result = resultOfAWordApplication.bePropertyMatcher(e.asInstanceOf[U])
        if (!result.matches)
          throw newTestFailedException(FailureMessages("wasNotA", e, UnquotedString(result.propertyName)), None, 6)
      }
    }

    /**
     * This method enables the following syntax, where <code>excellentRead</code> refers to a <code>BePropertyMatcher[Book]</code>:
     *
     * <pre class="stHighlight">
     * all(xs) shouldBe an (excellentRead)
     *         ^
     * </pre>
     */
    def shouldBe[U <: T](resultOfAnWordApplication: ResultOfAnWordToBePropertyMatcherApplication[U])(implicit ev: T <:< AnyRef) {// TODO: Try supporting this with 2.10 AnyVals
      doCollected(collected, xs, original, "shouldBe", 1) { e =>
        val result = resultOfAnWordApplication.bePropertyMatcher(e.asInstanceOf[U])
        if (!result.matches)
          throw newTestFailedException(FailureMessages("wasNotAn", e, UnquotedString(result.propertyName)), None, 6)
      }
    }

    /**
     * This method enables syntax such as the following:
     *
     * <pre class="stHighlight">
     * all(xs) shouldNot (be (3))
     *         ^
     * </pre>
     */
    def shouldNot[U <: T](rightMatcher: Matcher[U]) {
      doCollected(collected, xs, original, "shouldNot", 1) { e =>
        val result = 
          try rightMatcher.apply(e.asInstanceOf[U])
          catch {
            case tfe: TestFailedException => 
              throw newTestFailedException(tfe.getMessage, tfe.cause, 6)
          }
        if (result.matches)
          throw newTestFailedException(result.negatedFailureMessage, None, 6)
      }
    }

    /**
     * This method enables syntax such as the following:
     *
     * <pre class="stHighlight">
     * all(xs) shouldNot (equal (3))
     *         ^
     * </pre>
     */
    def shouldNot[TYPECLASS1[_]](rightMatcherFactory1: MatcherFactory1[T, TYPECLASS1])(implicit typeClass1: TYPECLASS1[T]) {
      val rightMatcher = rightMatcherFactory1.matcher
      doCollected(collected, xs, original, "shouldNot", 1) { e =>
        rightMatcher(e) match {
          case MatchSucceeded(negatedFailureMessage) => 
            throw newTestFailedException(negatedFailureMessage, None, 6)
          case _ => ()
        }
      }
    }

    /**
     * This method enables syntax such as the following:
     *
     * <pre class="stHighlight">
     * all (xs) shouldNot (aMatcherFactory1 and have length 12)
     *          ^
     * </pre>
     */
    def shouldNot[TYPECLASS1[_], TYPECLASS2[_]](rightMatcherFactory2: MatcherFactory2[T, TYPECLASS1, TYPECLASS2])(implicit typeClass1: TYPECLASS1[T], typeClass2: TYPECLASS2[T]) {
      val rightMatcher = rightMatcherFactory2.matcher
      doCollected(collected, xs, original, "shouldNot", 1) { e =>
        rightMatcher(e) match {
          case MatchSucceeded(negatedFailureMessage) =>
            throw newTestFailedException(negatedFailureMessage, None, 6)
          case _ => ()
        }
      }
    }

    /**
     * This method enables syntax such as the following:
     *
     * <pre class="stHighlight">
     * all (xs) shouldNot (aMatcherFactory2 and have length 12)
     *          ^
     * </pre>
     */
    def shouldNot[TYPECLASS1[_], TYPECLASS2[_], TYPECLASS3[_]](rightMatcherFactory3: MatcherFactory3[T, TYPECLASS1, TYPECLASS2, TYPECLASS3])(implicit typeClass1: TYPECLASS1[T], typeClass2: TYPECLASS2[T], typeClass3: TYPECLASS3[T]) {
      val rightMatcher = rightMatcherFactory3.matcher
      doCollected(collected, xs, original, "shouldNot", 1) { e =>
        rightMatcher(e) match {
          case MatchSucceeded(negatedFailureMessage) =>
            throw newTestFailedException(negatedFailureMessage, None, 6)
          case _ => ()
        }
      }
    }

/*
    /**
     * This method enables syntax such as the following:
     *
     * <pre class="stHighlight">
     * all (xs) shouldNot (aMatcherFactory3 and have length 12)
     *          ^
     * </pre>
     */
<<<<<<< HEAD
    def shouldNot[TYPECLASS1[_], TYPECLASS2[_], TYPECLASS3[_], TYPECLASS4[_]](rightMatcherFactory4: MatcherFactory4[T, TYPECLASS1, TYPECLASS2, TYPECLASS3, TYPECLASS4])(implicit typeClass1: TYPECLASS1[T], typeClass2: TYPECLASS2[T], typeClass3: TYPECLASS3[T], typeClass4: TYPECLASS4[T]) {
      val rightMatcher = rightMatcherFactory4.matcher
      doCollected(collected, xs, original, "shouldNot", 1) { e =>
        rightMatcher(e) match {
          case MatchSucceeded(negatedFailureMessage) =>
            throw newTestFailedException(negatedFailureMessage, None, 6)
          case _ => ()
        }
=======
    def shouldBe(o: Null)(implicit ev: T <:< AnyRef) {
      doCollected(collected, xs, original, "shouldBe", 1) { e =>
        if (e != null)
         throw newTestFailedException(FailureMessages.wasNotNull(e), None, 6)
>>>>>>> e8b967b3
      }
    }

    /**
     * This method enables syntax such as the following:
     *
     * <pre class="stHighlight">
     * all (xs) shouldNot (aMatcherFactory4 and have length 12)
     *          ^
     * </pre>
     */
<<<<<<< HEAD
    def shouldNot[TYPECLASS1[_], TYPECLASS2[_], TYPECLASS3[_], TYPECLASS4[_], TYPECLASS5[_]](rightMatcherFactory5: MatcherFactory5[T, TYPECLASS1, TYPECLASS2, TYPECLASS3, TYPECLASS4, TYPECLASS5])(implicit typeClass1: TYPECLASS1[T], typeClass2: TYPECLASS2[T], typeClass3: TYPECLASS3[T], typeClass4: TYPECLASS4[T], typeClass5: TYPECLASS5[T]) {
      val rightMatcher = rightMatcherFactory5.matcher
      doCollected(collected, xs, original, "shouldNot", 1) { e =>
        rightMatcher(e) match {
          case MatchSucceeded(negatedFailureMessage) =>
            throw newTestFailedException(negatedFailureMessage, None, 6)
          case _ => ()
        }
=======
    def shouldBe[U <: T](bePropertyMatcher: BePropertyMatcher[U])(implicit ev: T <:< AnyRef) { // TODO: Try supporting this with 2.10 AnyVals
      doCollected(collected, xs, original, "shouldBe", 1) { e =>
        val result = bePropertyMatcher(e.asInstanceOf[U])
        if (!result.matches) 
          throw newTestFailedException(FailureMessages.wasNot(e, UnquotedString(result.propertyName)), None, 6)
>>>>>>> e8b967b3
      }
    }

    /**
     * This method enables syntax such as the following:
     *
     * <pre class="stHighlight">
     * all (xs) shouldNot (aMatcherFactory5 and have length 12)
     *          ^
     * </pre>
     */
<<<<<<< HEAD
    def shouldNot[TYPECLASS1[_], TYPECLASS2[_], TYPECLASS3[_], TYPECLASS4[_], TYPECLASS5[_], TYPECLASS6[_]](rightMatcherFactory6: MatcherFactory6[T, TYPECLASS1, TYPECLASS2, TYPECLASS3, TYPECLASS4, TYPECLASS5, TYPECLASS6])(implicit typeClass1: TYPECLASS1[T], typeClass2: TYPECLASS2[T], typeClass3: TYPECLASS3[T], typeClass4: TYPECLASS4[T], typeClass5: TYPECLASS5[T], typeClass6: TYPECLASS6[T]) {
      val rightMatcher = rightMatcherFactory6.matcher
      doCollected(collected, xs, original, "shouldNot", 1) { e =>
        rightMatcher(e) match {
          case MatchSucceeded(negatedFailureMessage) =>
            throw newTestFailedException(negatedFailureMessage, None, 6)
          case _ => ()
        }
=======
    def shouldBe[U <: T](resultOfAWordApplication: ResultOfAWordToBePropertyMatcherApplication[U])(implicit ev: T <:< AnyRef) {// TODO: Try supporting this with 2.10 AnyVals
      doCollected(collected, xs, original, "shouldBe", 1) { e =>
        val result = resultOfAWordApplication.bePropertyMatcher(e.asInstanceOf[U])
        if (!result.matches)
          throw newTestFailedException(FailureMessages.wasNotA(e, UnquotedString(result.propertyName)), None, 6)
>>>>>>> e8b967b3
      }
    }

    /**
     * This method enables syntax such as the following:
     *
     * <pre class="stHighlight">
     * all (xs) shouldNot (aMatcherFactory6 and have length 12)
     *          ^
     * </pre>
     */
<<<<<<< HEAD
    def shouldNot[TYPECLASS1[_], TYPECLASS2[_], TYPECLASS3[_], TYPECLASS4[_], TYPECLASS5[_], TYPECLASS6[_], TYPECLASS7[_]](rightMatcherFactory7: MatcherFactory7[T, TYPECLASS1, TYPECLASS2, TYPECLASS3, TYPECLASS4, TYPECLASS5, TYPECLASS6, TYPECLASS7])(implicit typeClass1: TYPECLASS1[T], typeClass2: TYPECLASS2[T], typeClass3: TYPECLASS3[T], typeClass4: TYPECLASS4[T], typeClass5: TYPECLASS5[T], typeClass6: TYPECLASS6[T], typeClass7: TYPECLASS7[T]) {
      val rightMatcher = rightMatcherFactory7.matcher
      doCollected(collected, xs, original, "shouldNot", 1) { e =>
        rightMatcher(e) match {
          case MatchSucceeded(negatedFailureMessage) =>
            throw newTestFailedException(negatedFailureMessage, None, 6)
          case _ => ()
        }
=======
    def shouldBe[U <: T](resultOfAnWordApplication: ResultOfAnWordToBePropertyMatcherApplication[U])(implicit ev: T <:< AnyRef) {// TODO: Try supporting this with 2.10 AnyVals
      doCollected(collected, xs, original, "shouldBe", 1) { e =>
        val result = resultOfAnWordApplication.bePropertyMatcher(e.asInstanceOf[U])
        if (!result.matches)
          throw newTestFailedException(FailureMessages.wasNotAn(e, UnquotedString(result.propertyName)), None, 6)
>>>>>>> e8b967b3
      }
    }

    /**
     * This method enables syntax such as the following:
     *
     * <pre class="stHighlight">
     * all (xs) shouldNot (aMatcherFactory7 and have length 12)
     *          ^
     * </pre>
     */
    def shouldNot[TYPECLASS1[_], TYPECLASS2[_], TYPECLASS3[_], TYPECLASS4[_], TYPECLASS5[_], TYPECLASS6[_], TYPECLASS7[_], TYPECLASS8[_]](rightMatcherFactory8: MatcherFactory8[T, TYPECLASS1, TYPECLASS2, TYPECLASS3, TYPECLASS4, TYPECLASS5, TYPECLASS6, TYPECLASS7, TYPECLASS8])(implicit typeClass1: TYPECLASS1[T], typeClass2: TYPECLASS2[T], typeClass3: TYPECLASS3[T], typeClass4: TYPECLASS4[T], typeClass5: TYPECLASS5[T], typeClass6: TYPECLASS6[T], typeClass7: TYPECLASS7[T], typeClass8: TYPECLASS8[T]) {
      val rightMatcher = rightMatcherFactory8.matcher
      doCollected(collected, xs, original, "shouldNot", 1) { e =>
        rightMatcher(e) match {
          case MatchSucceeded(negatedFailureMessage) =>
            throw newTestFailedException(negatedFailureMessage, None, 6)
          case _ => ()
        }
      }
    }

    /**
     * This method enables syntax such as the following:
     *
     * <pre class="stHighlight">
     * all (xs) shouldNot (aMatcherFactory8 and have length 12)
     *          ^
     * </pre>
     */
    def shouldNot[TYPECLASS1[_], TYPECLASS2[_], TYPECLASS3[_], TYPECLASS4[_], TYPECLASS5[_], TYPECLASS6[_], TYPECLASS7[_], TYPECLASS8[_], TYPECLASS9[_]](rightMatcherFactory9: MatcherFactory9[T, TYPECLASS1, TYPECLASS2, TYPECLASS3, TYPECLASS4, TYPECLASS5, TYPECLASS6, TYPECLASS7, TYPECLASS8, TYPECLASS9])(implicit typeClass1: TYPECLASS1[T], typeClass2: TYPECLASS2[T], typeClass3: TYPECLASS3[T], typeClass4: TYPECLASS4[T], typeClass5: TYPECLASS5[T], typeClass6: TYPECLASS6[T], typeClass7: TYPECLASS7[T], typeClass8: TYPECLASS8[T], typeClass9: TYPECLASS9[T]) {
      val rightMatcher = rightMatcherFactory9.matcher
      doCollected(collected, xs, original, "shouldNot", 1) { e =>
        rightMatcher(e) match {
          case MatchSucceeded(negatedFailureMessage) =>
            throw newTestFailedException(negatedFailureMessage, None, 6)
          case _ => ()
        }
      }
    }
*/

    /**
     * This method enables syntax such as the following:
     *
     * <pre class="stHighlight">
     * all (xs) should === (b)
     *          ^
     * </pre>
     */
    def should[U](inv: TripleEqualsInvocation[U])(implicit constraint: EqualityConstraint[T, U]) {
      doCollected(collected, xs, original, "should", 1) { e =>
        if ((constraint.areEqual(e, inv.right)) != inv.expectingEqual)
          throw newTestFailedException(
            if (inv.expectingEqual)
              FailureMessages.didNotEqual(e, inv.right)
            else
              FailureMessages.equaled(e, inv.right),
            None,
            6
          )
      }
    }

    /**
     * This method enables syntax such as the following:
     *
     * <pre class="stHighlight">
     * all (xs) should === (100 +- 1)
     *          ^
     * </pre>
     */
    def should(inv: TripleEqualsInvocationOnSpread[T])(implicit ev: Numeric[T]) {
      doCollected(collected, xs, original, "should", 1) { e =>
        if ((inv.spread.isWithin(e)) != inv.expectingEqual)
          throw newTestFailedException(
            if (inv.expectingEqual)
              FailureMessages.didNotEqualPlusOrMinus(e, inv.spread.pivot, inv.spread.tolerance)
            else
              FailureMessages.equaledPlusOrMinus(e, inv.spread.pivot, inv.spread.tolerance),
            None,
            6
          )
      }
    }

    /**
     * This method enables the following syntax:
     *
     * <pre class="stHighlight">
     * all(xs) shouldNot be theSameInstanceAs anotherInstance
     *         ^
     * </pre>
     */
    def shouldNot(beWord: BeWord): ResultOfBeWordForCollectedAny[T] =
      new ResultOfBeWordForCollectedAny[T](collected, xs, original, false)

   /**
     * This method enables syntax such as the following:
     *
     * <pre class="stHighlight">
     * all (xs) should contain oneOf (1, 2, 3)
     *          ^
     * </pre>
     */
    def should(containWord: ContainWord): ResultOfContainWordForCollectedAny[T] = {
      new ResultOfContainWordForCollectedAny(collected, xs, original, true)
    }
    
    /**
     * This method enables syntax such as the following:
     *
     * <pre class="stHighlight">
     * all (xs) shouldNot contain (oneOf (1, 2, 3))
     *          ^
     * </pre>
     */
    def shouldNot(containWord: ContainWord): ResultOfContainWordForCollectedAny[T] = {
      new ResultOfContainWordForCollectedAny(collected, xs, original, false)
    }
    
    /**
     * This method enables syntax such as the following:
     *
     * <pre class="stHighlight">
     * all(xs) should exist
     *         ^
     * </pre>
     */
    def should(existWord: ExistWord)(implicit existence: Existence[T]) {
      doCollected(collected, xs, original, "should", 1) { e =>
        if (!existence.exists(e))
          throw newTestFailedException(
            FailureMessages.doesNotExist(e),
            None, 
            6
          )
      }
    }
    
    /**
     * This method enables syntax such as the following:
     *
     * <pre class="stHighlight">
     * all(xs) should not (exist)
     *         ^
     * </pre>
     */
    def should(notExist: ResultOfNotExist)(implicit existence: Existence[T]) {
      doCollected(collected, xs, original, "should", 1) { e =>
        if (existence.exists(e))
          throw newTestFailedException(
            FailureMessages.exists(e),
            None, 
            6
          )
      }
    }
    
    /**
     * This method enables syntax such as the following:
     *
     * <pre class="stHighlight">
     * all(xs) shouldNot exist
     *         ^
     * </pre>
     */
    def shouldNot(existWord: ExistWord)(implicit existence: Existence[T]) {
      doCollected(collected, xs, original, "shouldNot", 1) { e =>
        if (existence.exists(e))
          throw newTestFailedException(
            FailureMessages.exists(e),
            None, 
            6
          )
      }
    }

    /**
     * This method enables syntax such as the following:
     *
     * <pre class="stHighlight">
     * all(string) should startWith regex ("Hel*o")
     *             ^
     * </pre>
     */
    def should(startWithWord: StartWithWord)(implicit ev: T <:< String): ResultOfStartWithWordForCollectedString = 
      new ResultOfStartWithWordForCollectedString(collected, xs.asInstanceOf[GenTraversable[String]], original, true)
    
    /**
     * This method enables syntax such as the following:
     *
     * <pre class="stHighlight">
     * all(string) should endWith regex ("wo.ld")
     *             ^
     * </pre>
     */
    def should(endWithWord: EndWithWord)(implicit ev: T <:< String): ResultOfEndWithWordForCollectedString = 
      new ResultOfEndWithWordForCollectedString(collected, xs.asInstanceOf[GenTraversable[String]], original, true)
    
    /**
     * This method enables syntax such as the following:
     *
     * <pre class="stHighlight">
     * all(string) should include regex ("wo.ld")
     *             ^
     * </pre>
     */
    def should(includeWord: IncludeWord)(implicit ev: T <:< String): ResultOfIncludeWordForCollectedString = 
      new ResultOfIncludeWordForCollectedString(collected, xs.asInstanceOf[GenTraversable[String]], original, true)
    
    /**
     * This method enables syntax such as the following:
     *
     * <pre class="stHighlight">
     * all(string) should fullyMatch regex ("""(-)?(\d+)(\.\d*)?""")
     *             ^
     * </pre>
     */
    def should(fullyMatchWord: FullyMatchWord)(implicit ev: T <:< String): ResultOfFullyMatchWordForCollectedString = 
      new ResultOfFullyMatchWordForCollectedString(collected, xs.asInstanceOf[GenTraversable[String]], original, true)

    /**
     * This method enables syntax such as the following:
     *
     * <pre class="stHighlight">
     * all(string) shouldNot fullyMatch regex ("""(-)?(\d+)(\.\d*)?""")
     *             ^
     * </pre>
     */
    def shouldNot(fullyMatchWord: FullyMatchWord)(implicit ev: T <:< String): ResultOfFullyMatchWordForCollectedString = 
      new ResultOfFullyMatchWordForCollectedString(collected, xs.asInstanceOf[GenTraversable[String]], original, false)

    /**
     * This method enables syntax such as the following:
     *
     * <pre class="stHighlight">
     * all(string) shouldNot startWith regex ("Hel*o")
     *             ^
     * </pre>
     */
    def shouldNot(startWithWord: StartWithWord)(implicit ev: T <:< String): ResultOfStartWithWordForCollectedString = 
      new ResultOfStartWithWordForCollectedString(collected, xs.asInstanceOf[GenTraversable[String]], original, false)

    /**
     * This method enables syntax such as the following:
     *
     * <pre class="stHighlight">
     * all(string) shouldNot endWith regex ("wo.ld")
     *             ^
     * </pre>
     */
    def shouldNot(endWithWord: EndWithWord)(implicit ev: T <:< String): ResultOfEndWithWordForCollectedString = 
      new ResultOfEndWithWordForCollectedString(collected, xs.asInstanceOf[GenTraversable[String]], original, false)

    /**
     * This method enables syntax such as the following:
     *
     * <pre class="stHighlight">
     * all(string) shouldNot include regex ("wo.ld")
     *             ^
     * </pre>
     */
    def shouldNot(includeWord: IncludeWord)(implicit ev: T <:< String): ResultOfIncludeWordForCollectedString = 
      new ResultOfIncludeWordForCollectedString(collected, xs.asInstanceOf[GenTraversable[String]], original, false)

    /**
     * Overrides to return pretty toString.
     *
     * @return "ResultOfCollectedAny([collected], [xs])"
     */
    override def toString: String = "ResultOfCollectedAny(" + Prettifier.default(collected) + ", " + Prettifier.default(xs) + ")"
  }
  
  /**
   * This class is part of the ScalaTest matchers DSL. Please see the documentation for <a href="Matchers.html"><code>Matchers</code></a> for an overview of
   * the matchers DSL.
   *
   * @author Bill Venners
   */
  final class ResultOfHaveWordForCollectedExtent[A](collected: Collected, xs: scala.collection.GenTraversable[A], original: Any, shouldBeTrue: Boolean) {

    /**
     * This method enables the following syntax: 
     *
     * <pre class="stHighlight">
     * all (xs) should have length (12)
     *                      ^
     * </pre>
     */
    def length(expectedLength: Long)(implicit len: Length[A]) {
      doCollected(collected, xs, original, "length", 1) { e =>
        val eLength = len.lengthOf(e)
        if ((eLength == expectedLength) != shouldBeTrue)
          throw newTestFailedException(
            if (shouldBeTrue)
              FailureMessages.hadLengthInsteadOfExpectedLength(e, eLength, expectedLength)
            else
              FailureMessages.hadLength(e, expectedLength),
            None, 
            6
          )
      }
    }
    
    /**
     * This method enables the following syntax: 
     *
     * <pre class="stHighlight">
     * all (xs) should have size (12)
     *                      ^
     * </pre>
     */
    def size(expectedSize: Long)(implicit sz: Size[A]) {
      doCollected(collected, xs, original, "size", 1) { e =>
        val eSize = sz.sizeOf(e)
        if ((eSize == expectedSize) != shouldBeTrue)
          throw newTestFailedException(
            if (shouldBeTrue)
              FailureMessages.hadSizeInsteadOfExpectedSize(e, eSize, expectedSize)
            else
              FailureMessages.hadSize(e, expectedSize),
            None, 
            6
          )
      }
    }
    /**
     * Overrides to return pretty toString.
     *
     * @return "ResultOfHaveWordForCollectedExtent([collected], [xs], [shouldBeTrue])"
     */
    override def toString: String = "ResultOfHaveWordForCollectedExtent(" + Prettifier.default(collected) + ", " + Prettifier.default(xs) + ", " + Prettifier.default(shouldBeTrue) + ")"
  }

  /**
   * This class is part of the ScalaTest matchers DSL. Please see the documentation for <a href="InspectorsMatchers.html"><code>InspectorsMatchers</code></a> for an overview of
   * the matchers DSL.
   *
   * @author Bill Venners
   * @author Chee Seng
   */
  final class ResultOfStartWithWordForCollectedString(collected: Collected, xs: scala.collection.GenTraversable[String], original: Any, shouldBeTrue: Boolean) {

    /**
     * This method enables the following syntax: 
     *
     * <pre class="stHighlight">
     * all(string) should startWith regex ("Hel*o")
     *                              ^
     * </pre>
     */
    def regex(rightRegexString: String) { checkRegex(rightRegexString.r) }

    /**
     * This method enables the following syntax: 
     *
     * <pre class="stHighlight">
     * all(string) should fullMatch regex ("a(b*)c" withGroup "bb") 
     *                              ^
     * </pre>
     */
    def regex(regexWithGroups: RegexWithGroups) { checkRegex(regexWithGroups.regex, regexWithGroups.groups) }

    /**
     * This method enables the following syntax: 
     *
     * <pre class="stHighlight">
     * all(string) should startWith regex ("Hel*o".r)
     *                              ^
     * </pre>
     */
    def regex(rightRegex: Regex) { checkRegex(rightRegex) }
    
    private def checkRegex(rightRegex: Regex, groups: IndexedSeq[String] = IndexedSeq.empty) {
      doCollected(collected, xs, original, "regex", 2) { e =>
        val result = startWithRegexWithGroups(e, rightRegex, groups)
        if (result.matches != shouldBeTrue)
          throw newTestFailedException(
            if (shouldBeTrue) result.failureMessage else result.negatedFailureMessage, 
            None, 
            7
          )
      }
    }

    /**
     * Overrides to return pretty toString.
     *
     * @return "ResultOfStartWithWordForCollectedString([collected], [xs], [shouldBeTrue])"
     */
    override def toString: String = "ResultOfStartWithWordForCollectedString(" + Prettifier.default(collected) + ", " + Prettifier.default(xs) + ", " + Prettifier.default(shouldBeTrue) + ")"
  }
  
  /**
   * This class is part of the ScalaTest matchers DSL. Please see the documentation for <a href="InspectorsMatchers.html"><code>InspectorsMatchers</code></a> for an overview of
   * the matchers DSL.
   *
   * @author Bill Venners
   * @author Chee Seng
   */
  final class ResultOfIncludeWordForCollectedString(collected: Collected, xs: scala.collection.GenTraversable[String], original: Any, shouldBeTrue: Boolean) {

    /**
     * This method enables the following syntax: 
     *
     * <pre class="stHighlight">
     * all(string) should include regex ("world")
     *                            ^
     * </pre>
     */
    def regex(rightRegexString: String) { checkRegex(rightRegexString.r) }

    /**
     * This method enables the following syntax: 
     *
     * <pre class="stHighlight">
     * all(string) should include regex ("a(b*)c" withGroup "bb") 
     *                            ^
     * </pre>
     */
    def regex(regexWithGroups: RegexWithGroups) { checkRegex(regexWithGroups.regex, regexWithGroups.groups) }

    /**
     * This method enables the following syntax: 
     *
     * <pre class="stHighlight">
     * all(string) should include regex ("wo.ld".r)
     *                            ^
     * </pre>
     */
    def regex(rightRegex: Regex) { checkRegex(rightRegex) }
    
    private def checkRegex(rightRegex: Regex, groups: IndexedSeq[String] = IndexedSeq.empty) {
      doCollected(collected, xs, original, "regex", 2) { e =>
        val result = includeRegexWithGroups(e, rightRegex, groups)
        if (result.matches != shouldBeTrue)
          throw newTestFailedException(
            if (shouldBeTrue) result.failureMessage else result.negatedFailureMessage, 
            None, 
            7
          )
      }
    }

    /**
     * Overrides to return pretty toString.
     *
     * @return "ResultOfIncludeWordForCollectedString([collected], [xs], [shouldBeTrue])"
     */
    override def toString: String = "ResultOfIncludeWordForCollectedString(" + Prettifier.default(collected) + ", " + Prettifier.default(xs) + ", " + Prettifier.default(shouldBeTrue) + ")"
  }
  
  /**
   * This class is part of the ScalaTest matchers DSL. Please see the documentation for <a href="InspectorsMatchers.html"><code>InspectorsMatchers</code></a> for an overview of
   * the matchers DSL.
   *
   * @author Bill Venners
   * @author Chee Seng
   */
  final class ResultOfEndWithWordForCollectedString(collected: Collected, xs: scala.collection.GenTraversable[String], original: Any, shouldBeTrue: Boolean) {

    /**
     * This method enables the following syntax: 
     *
     * <pre class="stHighlight">
     * all(string) should endWith regex ("wor.d")
     *                            ^
     * </pre>
     */
    def regex(rightRegexString: String) { checkRegex(rightRegexString.r) }

    /**
     * This method enables the following syntax: 
     *
     * <pre class="stHighlight">
     * all(string) should endWith regex ("a(b*)c" withGroup "bb") 
     *                            ^
     * </pre>
     */
    def regex(regexWithGroups: RegexWithGroups) { checkRegex(regexWithGroups.regex, regexWithGroups.groups) }

    /**
     * This method enables the following syntax: 
     *
     * <pre class="stHighlight">
     * all(string) should endWith regex ("wor.d".r)
     *                            ^
     * </pre>
     */
    def regex(rightRegex: Regex) { checkRegex(rightRegex) }
    
    private def checkRegex(rightRegex: Regex, groups: IndexedSeq[String] = IndexedSeq.empty) {
      doCollected(collected, xs, original, "regex", 2) { e =>
        val result = endWithRegexWithGroups(e, rightRegex, groups)
        if (result.matches != shouldBeTrue)
          throw newTestFailedException(
            if (shouldBeTrue) result.failureMessage else result.negatedFailureMessage, 
            None, 
            7
          )
      }
    }

    /**
     * Overrides to return pretty toString.
     *
     * @return "ResultOfEndWithWordForCollectedString([collected], [xs], [shouldBeTrue])"
     */
    override def toString: String = "ResultOfEndWithWordForCollectedString(" + Prettifier.default(collected) + ", " + Prettifier.default(xs) + ", " + Prettifier.default(shouldBeTrue) + ")"
  }
  
  /**
   * This class is part of the ScalaTest matchers DSL. Please see the documentation for <a href="InspectorsMatchers.html"><code>InspectorsMatchers</code></a> for an overview of
   * the matchers DSL.
   *
   * @author Bill Venners
   * @author Chee Seng
   */
  final class ResultOfFullyMatchWordForCollectedString(collected: Collected, xs: scala.collection.GenTraversable[String], original: Any, shouldBeTrue: Boolean) {

    /**
     * This method enables the following syntax: 
     *
     * <pre class="stHighlight">
     * all(string) should fullMatch regex ("Hel*o world")
     *                              ^
     * </pre>
     */
    def regex(rightRegexString: String) { checkRegex(rightRegexString.r) }

    /**
     * This method enables the following syntax: 
     *
     * <pre class="stHighlight">
     * all(string) should fullMatch regex ("a(b*)c" withGroup "bb") 
     *                              ^
     * </pre>
     */
    def regex(regexWithGroups: RegexWithGroups) { checkRegex(regexWithGroups.regex, regexWithGroups.groups) }

    /**
     * This method enables the following syntax: 
     *
     * <pre class="stHighlight">
     * all(string) should fullymatch regex ("Hel*o world".r)
     *                               ^
     * </pre>
     */
    def regex(rightRegex: Regex) { checkRegex(rightRegex) }
    
    private def checkRegex(rightRegex: Regex, groups: IndexedSeq[String] = IndexedSeq.empty) {
      doCollected(collected, xs, original, "regex", 2) { e =>
        val result = fullyMatchRegexWithGroups(e, rightRegex, groups)
        if (result.matches != shouldBeTrue)
          throw newTestFailedException(
            if (shouldBeTrue) result.failureMessage else result.negatedFailureMessage, 
            None, 
            7
          )
      }
    }

    /**
     * Overrides to return pretty toString.
     *
     * @return "ResultOfFullyMatchWordForCollectedString([collected], [xs], [shouldBeTrue])"
     */
    override def toString: String = "ResultOfFullyMatchWordForCollectedString(" + Prettifier.default(collected) + ", " + Prettifier.default(xs) + ", " + Prettifier.default(shouldBeTrue) + ")"
  }

  /**
   * This method enables the following syntax:
   *
   * <pre class="stHighlight">
   * all(xs) should fullymatch regex ("Hel*o world".r)
   * ^
   * </pre>
   */
  def all[E, C[_]](xs: C[E])(implicit collecting: Collecting[E, C[E]]): ResultOfCollectedAny[E] =
    new ResultOfCollectedAny(AllCollected, collecting.genTraversableFrom(xs), xs)

  /**
   * This method enables the following syntax for <code>java.util.Map</code>:
   *
   * <pre class="stHighlight">
   * all(jmap) should fullymatch regex ("Hel*o world".r)
   * ^
   * </pre>
   */
  def all[K, V, JMAP[k, v] <: java.util.Map[k, v]](xs: JMAP[K, V])(implicit collecting: Collecting[org.scalactic.Entry[K, V], JMAP[K, V]]): ResultOfCollectedAny[org.scalactic.Entry[K, V]] =
    new ResultOfCollectedAny(AllCollected, collecting.genTraversableFrom(xs), xs)

  /**
   * This method enables the following syntax for <code>String</code>:
   *
   * <pre class="stHighlight">
   * all(str) should fullymatch regex ("Hel*o world".r)
   * ^
   * </pre>
   */
  def all(xs: String)(implicit collecting: Collecting[Char, String]): ResultOfCollectedAny[Char] =
    new ResultOfCollectedAny(AllCollected, collecting.genTraversableFrom(xs), xs)

  /**
   * This method enables the following syntax:
   *
   * <pre class="stHighlight">
   * atLeast(1, xs) should fullymatch regex ("Hel*o world".r)
   * ^
   * </pre>
   */
  def atLeast[E, C[_]](num: Int, xs: C[E])(implicit collecting: Collecting[E, C[E]]): ResultOfCollectedAny[E] =
    new ResultOfCollectedAny(AtLeastCollected(num), collecting.genTraversableFrom(xs), xs)

  /**
   * This method enables the following syntax for <code>java.util.Map</code>:
   *
   * <pre class="stHighlight">
   * atLeast(1, jmap) should fullymatch regex ("Hel*o world".r)
   * ^
   * </pre>
   */
  def atLeast[K, V, JMAP[k, v] <: java.util.Map[k, v]](num: Int, xs: JMAP[K, V])(implicit collecting: Collecting[org.scalactic.Entry[K, V], JMAP[K, V]]): ResultOfCollectedAny[org.scalactic.Entry[K, V]] =
    new ResultOfCollectedAny(AtLeastCollected(num), collecting.genTraversableFrom(xs), xs)

  /**
   * This method enables the following syntax for <code>String</code>:
   *
   * <pre class="stHighlight">
   * atLeast(1, str) should fullymatch regex ("Hel*o world".r)
   * ^
   * </pre>
   */
  def atLeast(num: Int, xs: String)(implicit collecting: Collecting[Char, String]): ResultOfCollectedAny[Char] =
    new ResultOfCollectedAny(AtLeastCollected(num), collecting.genTraversableFrom(xs), xs)

  /**
   * This method enables the following syntax:
   *
   * <pre class="stHighlight">
   * every(xs) should fullymatch regex ("Hel*o world".r)
   * ^
   * </pre>
   */
  def every[E, C[_]](xs: C[E])(implicit collecting: Collecting[E, C[E]]): ResultOfCollectedAny[E] =
    new ResultOfCollectedAny(EveryCollected, collecting.genTraversableFrom(xs), xs)

  /**
   * This method enables the following syntax for <code>java.util.Map</code>:
   *
   * <pre class="stHighlight">
   * every(jmap) should fullymatch regex ("Hel*o world".r)
   * ^
   * </pre>
   */
  def every[K, V, JMAP[k, v] <: java.util.Map[k, v]](xs: JMAP[K, V])(implicit collecting: Collecting[org.scalactic.Entry[K, V], JMAP[K, V]]): ResultOfCollectedAny[org.scalactic.Entry[K, V]] =
    new ResultOfCollectedAny(EveryCollected, collecting.genTraversableFrom(xs), xs)

  /**
   * This method enables the following syntax for <code>String</code>:
   *
   * <pre class="stHighlight">
   * every(str) should fullymatch regex ("Hel*o world".r)
   * ^
   * </pre>
   */
  def every(xs: String)(implicit collecting: Collecting[Char, String]): ResultOfCollectedAny[Char] =
    new ResultOfCollectedAny(EveryCollected, collecting.genTraversableFrom(xs), xs)

  /**
   * This method enables the following syntax:
   *
   * <pre class="stHighlight">
   * exactly(xs) should fullymatch regex ("Hel*o world".r)
   * ^
   * </pre>
   */
  def exactly[E, C[_]](num: Int, xs: C[E])(implicit collecting: Collecting[E, C[E]]): ResultOfCollectedAny[E] =
    new ResultOfCollectedAny(ExactlyCollected(num), collecting.genTraversableFrom(xs), xs)

  /**
   * This method enables the following syntax for <code>java.util.Map</code>:
   *
   * <pre class="stHighlight">
   * exactly(jmap) should fullymatch regex ("Hel*o world".r)
   * ^
   * </pre>
   */
  def exactly[K, V, JMAP[k, v] <: java.util.Map[k, v]](num: Int, xs: JMAP[K, V])(implicit collecting: Collecting[org.scalactic.Entry[K, V], JMAP[K, V]]): ResultOfCollectedAny[org.scalactic.Entry[K, V]] =
    new ResultOfCollectedAny(ExactlyCollected(num), collecting.genTraversableFrom(xs), xs)

  /**
   * This method enables the following syntax for <code>String</code>:
   *
   * <pre class="stHighlight">
   * exactly(str) should fullymatch regex ("Hel*o world".r)
   * ^
   * </pre>
   */
  def exactly(num: Int, xs: String)(implicit collecting: Collecting[Char, String]): ResultOfCollectedAny[Char] =
    new ResultOfCollectedAny(ExactlyCollected(num), collecting.genTraversableFrom(xs), xs)

  /**
   * This method enables the following syntax:
   *
   * <pre class="stHighlight">
   * no(xs) should fullymatch regex ("Hel*o world".r)
   * ^
   * </pre>
   */
  def no[E, C[_]](xs: C[E])(implicit collecting: Collecting[E, C[E]]): ResultOfCollectedAny[E] =
    new ResultOfCollectedAny(NoCollected, collecting.genTraversableFrom(xs), xs)

  /**
   * This method enables the following syntax for <code>java.util.Map</code>:
   *
   * <pre class="stHighlight">
   * no(jmap) should fullymatch regex ("Hel*o world".r)
   * ^
   * </pre>
   */
  def no[K, V, JMAP[k, v] <: java.util.Map[k, v]](xs: JMAP[K, V])(implicit collecting: Collecting[org.scalactic.Entry[K, V], JMAP[K, V]]): ResultOfCollectedAny[org.scalactic.Entry[K, V]] =
    new ResultOfCollectedAny(NoCollected, collecting.genTraversableFrom(xs), xs)

  /**
   * This method enables the following syntax for <code>String</code>:
   *
   * <pre class="stHighlight">
   * no(str) should fullymatch regex ("Hel*o world".r)
   * ^
   * </pre>
   */
  def no(xs: String)(implicit collecting: Collecting[Char, String]): ResultOfCollectedAny[Char] =
    new ResultOfCollectedAny(NoCollected, collecting.genTraversableFrom(xs), xs)

  /**
   * This method enables the following syntax:
   *
   * <pre class="stHighlight">
   * between(1, 3, xs) should fullymatch regex ("Hel*o world".r)
   * ^
   * </pre>
   */
  def between[E, C[_]](from: Int, upTo:Int, xs: C[E])(implicit collecting: Collecting[E, C[E]]): ResultOfCollectedAny[E] =
    new ResultOfCollectedAny(BetweenCollected(from, upTo), collecting.genTraversableFrom(xs), xs)

  /**
   * This method enables the following syntax for <code>java.util.Map</code>:
   *
   * <pre class="stHighlight">
   * between(1, 3, jmap) should fullymatch regex ("Hel*o world".r)
   * ^
   * </pre>
   */
  def between[K, V, JMAP[k, v] <: java.util.Map[k, v]](from: Int, upTo:Int, xs: JMAP[K, V])(implicit collecting: Collecting[org.scalactic.Entry[K, V], JMAP[K, V]]): ResultOfCollectedAny[org.scalactic.Entry[K, V]] =
    new ResultOfCollectedAny(BetweenCollected(from, upTo), collecting.genTraversableFrom(xs), xs)

  /**
   * This method enables the following syntax for <code>String</code>:
   *
   * <pre class="stHighlight">
   * between(1, 3, str) should fullymatch regex ("Hel*o world".r)
   * ^
   * </pre>
   */
  def between(from: Int, upTo:Int, xs: String)(implicit collecting: Collecting[Char, String]): ResultOfCollectedAny[Char] =
    new ResultOfCollectedAny(BetweenCollected(from, upTo), collecting.genTraversableFrom(xs), xs)

  /**
   * This method enables the following syntax:
   *
   * <pre class="stHighlight">
   * atMost(3, xs) should fullymatch regex ("Hel*o world".r)
   * ^
   * </pre>
   */
  def atMost[E, C[_]](num: Int, xs: C[E])(implicit collecting: Collecting[E, C[E]]): ResultOfCollectedAny[E] =
    new ResultOfCollectedAny(AtMostCollected(num), collecting.genTraversableFrom(xs), xs)

  /**
   * This method enables the following syntax for <code>java.util.Map</code>:
   *
   * <pre class="stHighlight">
   * atMost(3, jmap) should fullymatch regex ("Hel*o world".r)
   * ^
   * </pre>
   */
  def atMost[K, V, JMAP[k, v] <: java.util.Map[k, v]](num: Int, xs: JMAP[K, V])(implicit collecting: Collecting[org.scalactic.Entry[K, V], JMAP[K, V]]): ResultOfCollectedAny[org.scalactic.Entry[K, V]] =
    new ResultOfCollectedAny(AtMostCollected(num), collecting.genTraversableFrom(xs), xs)

  /**
   * This method enables the following syntax for <code>String</code>:
   *
   * <pre class="stHighlight">
   * atMost(3, str) should fullymatch regex ("Hel*o world".r)
   * ^
   * </pre>
   */
  def atMost(num: Int, xs: String)(implicit collecting: Collecting[Char, String]): ResultOfCollectedAny[Char] =
    new ResultOfCollectedAny(AtMostCollected(num), collecting.genTraversableFrom(xs), xs)

  /**
   * This method enables the following syntax: 
   *
   * <pre class="stHighlight">
   * a [RuntimeException] should be thrownBy { ... }
   * ^
   * </pre>
   */
  def a[T : Manifest]: ResultOfATypeInvocation[T] = 
    new ResultOfATypeInvocation(manifest.erasure.asInstanceOf[Class[T]])

  /**
   * This method enables the following syntax: 
   *
   * <pre class="stHighlight">
   * an [Exception] should be thrownBy { ... }
   * ^
   * </pre>
   */
  def an[T : Manifest]: ResultOfAnTypeInvocation[T] = 
    new ResultOfAnTypeInvocation(manifest.erasure.asInstanceOf[Class[T]])

  /**
   * This method enables the following syntax: 
   *
   * <pre class="stHighlight">
   * the [FileNotFoundException] should be thrownBy { ... }
   * ^
   * </pre>
   */
  def the[T : Manifest]: ResultOfTheTypeInvocation[T] = 
    new ResultOfTheTypeInvocation(manifest.erasure.asInstanceOf[Class[T]])

  // This is where ShouldMatchers.scala started 

  private object ShouldMethodHelper {
    def shouldMatcher[T](left: T, rightMatcher: Matcher[T], stackDepthAdjustment: Int = 0) {
      rightMatcher(left) match {
        case MatchFailed(failureMessage) => throw newTestFailedException(failureMessage, None, stackDepthAdjustment)
        case _ => ()
      }
    }
    def shouldNotMatcher[T](left: T, rightMatcher: Matcher[T], stackDepthAdjustment: Int = 0) {
      rightMatcher(left) match {
        case MatchSucceeded(negatedFailureMessage) => throw newTestFailedException(negatedFailureMessage, None, stackDepthAdjustment)
        case _ => ()
      }
    }
  }

  /**
   * This class is part of the ScalaTest matchers DSL. Please see the documentation for <a href="Matchers.html"><code>Matchers</code></a> for an overview of
   * the matchers DSL.
   *
   * <p>
   * This class is used in conjunction with an implicit conversion to enable <code>should</code> methods to
   * be invoked on objects of type <code>Any</code>.
   * </p>
   *
   * @author Bill Venners
   */
  sealed class AnyShouldWrapper[T](val leftSideValue: T) {

    /**
     * This is an attempt at a compiler performance optimization.
    */
    def should[R](rightEqualityExpression: EqualityExpression[R])(implicit constraint: EqualityConstraint[T, R]) {
      ShouldMethodHelper.shouldMatcher(leftSideValue, rightEqualityExpression.matcher((new EvidenceThat[R]).canEqualByConstraint[T](constraint)))
    }

    def should[R](rightContainingExpression: ContainingExpression[R])(implicit constraint: ContainingConstraint[T, R]) {
      ShouldMethodHelper.shouldMatcher(leftSideValue, rightContainingExpression.matcher((new EvidenceThat[R]).canBeContainedIn[T](constraint)))
    }

    def should[R](rightAggregatingExpression: AggregatingExpression[R])(implicit constraint: AggregatingConstraint[T, R]) {
      ShouldMethodHelper.shouldMatcher(leftSideValue, rightAggregatingExpression.matcher((new EvidenceThat[R]).canBeContainedInAggregation[T](constraint)))
    }

    def should[R](rightSequencingExpression: SequencingExpression[R])(implicit constraint: SequencingConstraint[T, R]) {
      ShouldMethodHelper.shouldMatcher(leftSideValue, rightSequencingExpression.matcher((new EvidenceThat[R]).canBeContainedInSequence[T](constraint)))
    }

    /**
     * This method enables syntax such as the following:
     *
     * <pre class="stHighlight">
     * result should be (3)
     *        ^
     * </pre>
     */
    def should(rightMatcher: Matcher[T]) {
      ShouldMethodHelper.shouldMatcher(leftSideValue, rightMatcher)
    }

    /**
     * This method enables syntax such as the following:
     *
     * <pre class="stHighlight">
     * result should equal (3)
     *        ^
     * </pre>
     */
    def should[TYPECLASS1[_]](rightMatcherFactory1: MatcherFactory1[T, TYPECLASS1])(implicit typeClass1: TYPECLASS1[T]) {
      ShouldMethodHelper.shouldMatcher(leftSideValue, rightMatcherFactory1.matcher)
    }

    /**
     * This method enables syntax such as the following:
     *
     * <pre class="stHighlight">
     * result should (equal (expected) and have length 3)
     *        ^
     * </pre>
     */
    def should[TYPECLASS1[_], TYPECLASS2[_]](rightMatcherFactory2: MatcherFactory2[T, TYPECLASS1, TYPECLASS2])(implicit typeClass1: TYPECLASS1[T], typeClass2: TYPECLASS2[T]) {
      ShouldMethodHelper.shouldMatcher(leftSideValue, rightMatcherFactory2.matcher)
    }

    /**
     * This method enables syntax such as the following:
     *
     * <pre class="stHighlight">
     * result should (aMatcherFactory2 and have length 3)
     *        ^
     * </pre>
     */
    def should[TYPECLASS1[_], TYPECLASS2[_], TYPECLASS3[_]](rightMatcherFactory3: MatcherFactory3[T, TYPECLASS1, TYPECLASS2, TYPECLASS3])(implicit typeClass1: TYPECLASS1[T], typeClass2: TYPECLASS2[T], typeClass3: TYPECLASS3[T]) {
      ShouldMethodHelper.shouldMatcher(leftSideValue, rightMatcherFactory3.matcher)
    }

/*
    /**
     * This method enables syntax such as the following:
     *
     * <pre class="stHighlight">
     * result should (aMatcherFactory3 and have length 3)
     *        ^
     * </pre>
     */
    def should[TYPECLASS1[_], TYPECLASS2[_], TYPECLASS3[_], TYPECLASS4[_]](rightMatcherFactory4: MatcherFactory4[T, TYPECLASS1, TYPECLASS2, TYPECLASS3, TYPECLASS4])(implicit typeClass1: TYPECLASS1[T], typeClass2: TYPECLASS2[T], typeClass3: TYPECLASS3[T], typeClass4: TYPECLASS4[T]) {
      ShouldMethodHelper.shouldMatcher(leftSideValue, rightMatcherFactory4.matcher)
    }

    /**
     * This method enables syntax such as the following:
     *
     * <pre class="stHighlight">
     * result should (aMatcherFactory4 and have length 3)
     *        ^
     * </pre>
     */
    def should[TYPECLASS1[_], TYPECLASS2[_], TYPECLASS3[_], TYPECLASS4[_], TYPECLASS5[_]](rightMatcherFactory5: MatcherFactory5[T, TYPECLASS1, TYPECLASS2, TYPECLASS3, TYPECLASS4, TYPECLASS5])(implicit typeClass1: TYPECLASS1[T], typeClass2: TYPECLASS2[T], typeClass3: TYPECLASS3[T], typeClass4: TYPECLASS4[T], typeClass5: TYPECLASS5[T]) {
      ShouldMethodHelper.shouldMatcher(leftSideValue, rightMatcherFactory5.matcher)
    }

    /**
     * This method enables syntax such as the following:
     *
     * <pre class="stHighlight">
     * result should (aMatcherFactory5 and have length 3)
     *        ^
     * </pre>
     */
    def should[TYPECLASS1[_], TYPECLASS2[_], TYPECLASS3[_], TYPECLASS4[_], TYPECLASS5[_], TYPECLASS6[_]](rightMatcherFactory6: MatcherFactory6[T, TYPECLASS1, TYPECLASS2, TYPECLASS3, TYPECLASS4, TYPECLASS5, TYPECLASS6])(implicit typeClass1: TYPECLASS1[T], typeClass2: TYPECLASS2[T], typeClass3: TYPECLASS3[T], typeClass4: TYPECLASS4[T], typeClass5: TYPECLASS5[T], typeClass6: TYPECLASS6[T]) {
      ShouldMethodHelper.shouldMatcher(leftSideValue, rightMatcherFactory6.matcher)
    }

    /**
     * This method enables syntax such as the following:
     *
     * <pre class="stHighlight">
     * result should (aMatcherFactory6 and have length 3)
     *        ^
     * </pre>
     */
    def should[TYPECLASS1[_], TYPECLASS2[_], TYPECLASS3[_], TYPECLASS4[_], TYPECLASS5[_], TYPECLASS6[_], TYPECLASS7[_]](rightMatcherFactory7: MatcherFactory7[T, TYPECLASS1, TYPECLASS2, TYPECLASS3, TYPECLASS4, TYPECLASS5, TYPECLASS6, TYPECLASS7])(implicit typeClass1: TYPECLASS1[T], typeClass2: TYPECLASS2[T], typeClass3: TYPECLASS3[T], typeClass4: TYPECLASS4[T], typeClass5: TYPECLASS5[T], typeClass6: TYPECLASS6[T], typeClass7: TYPECLASS7[T]) {
      ShouldMethodHelper.shouldMatcher(leftSideValue, rightMatcherFactory7.matcher)
    }

    /**
     * This method enables syntax such as the following:
     *
     * <pre class="stHighlight">
     * result should (aMatcherFactory7 and have length 3)
     *        ^
     * </pre>
     */
    def should[TYPECLASS1[_], TYPECLASS2[_], TYPECLASS3[_], TYPECLASS4[_], TYPECLASS5[_], TYPECLASS6[_], TYPECLASS7[_], TYPECLASS8[_]](rightMatcherFactory8: MatcherFactory8[T, TYPECLASS1, TYPECLASS2, TYPECLASS3, TYPECLASS4, TYPECLASS5, TYPECLASS6, TYPECLASS7, TYPECLASS8])(implicit typeClass1: TYPECLASS1[T], typeClass2: TYPECLASS2[T], typeClass3: TYPECLASS3[T], typeClass4: TYPECLASS4[T], typeClass5: TYPECLASS5[T], typeClass6: TYPECLASS6[T], typeClass7: TYPECLASS7[T], typeClass8: TYPECLASS8[T]) {
      ShouldMethodHelper.shouldMatcher(leftSideValue, rightMatcherFactory8.matcher)
    }

    /**
     * This method enables syntax such as the following:
     *
     * <pre class="stHighlight">
     * result should (aMatcherFactory8 and have length 3)
     *        ^
     * </pre>
     */
    def should[TYPECLASS1[_], TYPECLASS2[_], TYPECLASS3[_], TYPECLASS4[_], TYPECLASS5[_], TYPECLASS6[_], TYPECLASS7[_], TYPECLASS8[_], TYPECLASS9[_]](rightMatcherFactory9: MatcherFactory9[T, TYPECLASS1, TYPECLASS2, TYPECLASS3, TYPECLASS4, TYPECLASS5, TYPECLASS6, TYPECLASS7, TYPECLASS8, TYPECLASS9])(implicit typeClass1: TYPECLASS1[T], typeClass2: TYPECLASS2[T], typeClass3: TYPECLASS3[T], typeClass4: TYPECLASS4[T], typeClass5: TYPECLASS5[T], typeClass6: TYPECLASS6[T], typeClass7: TYPECLASS7[T], typeClass8: TYPECLASS8[T], typeClass9: TYPECLASS9[T]) {
      ShouldMethodHelper.shouldMatcher(leftSideValue, rightMatcherFactory9.matcher)
    }
*/

    /**
     * This method enables syntax such as the following:
     *
     * <pre class="stHighlight">
     * a shouldEqual b
     *   ^
     * </pre>
     */
    def shouldEqual[R](right: R)(implicit evidence: EqualityConstraint[T, R]) {
      if (!evidence.areEqual(leftSideValue, right)) {
        val (leftee, rightee) = Suite.getObjectsForFailureMessage(leftSideValue, right)
        throw newTestFailedException(FailureMessages.didNotEqual(leftee, rightee))
      }
    }

    /**
     * This method enables syntax such as the following:
     *
     * <pre class="stHighlight">
     * result shouldEqual 7.1 +- 0.2
     *        ^
     * </pre>
     */
    def shouldEqual(spread: Spread[T]) {
      if (!spread.isWithin(leftSideValue)) {
        throw newTestFailedException(FailureMessages.didNotEqualPlusOrMinus(leftSideValue, spread.pivot, spread.tolerance))
      }
    }

    /**
     * This method enables syntax such as the following:
     *
     * <pre class="stHighlight">
     * result shouldEqual null
     *        ^
     * </pre>
     */
    def shouldEqual(right: Null)(implicit ev: T <:< AnyRef) { 
      if (leftSideValue != null) {
        throw newTestFailedException(FailureMessages.didNotEqualNull(leftSideValue))
      }
    }

    /**
     * This method enables syntax such as the following:
     *
     * <pre class="stHighlight">
     * result should not equal (3)
     *        ^
     * </pre>
     */
    def should(notWord: NotWord): ResultOfNotWordForAny[T] = new ResultOfNotWordForAny[T](leftSideValue, false)

    // In 2.10, will work with AnyVals. TODO: Also, Need to ensure Char works
    /**
     * This method enables syntax such as the following:
     *
     * <pre class="stHighlight">
     * a should === (b)
     *        ^
     * </pre>
     */
    def should[U](inv: TripleEqualsInvocation[U])(implicit constraint: EqualityConstraint[T, U]) {
      if ((constraint.areEqual(leftSideValue, inv.right)) != inv.expectingEqual)
        throw newTestFailedException(
          if (inv.expectingEqual)
            FailureMessages.didNotEqual(leftSideValue, inv.right)
          else
            FailureMessages.equaled(leftSideValue, inv.right)
        )
    }

    /**
     * This method enables syntax such as the following:
     *
     * <pre class="stHighlight">
     * result should === (100 +- 1)
     *        ^
     * </pre>
     */
    def should(inv: TripleEqualsInvocationOnSpread[T])(implicit ev: Numeric[T]) {
      if ((inv.spread.isWithin(leftSideValue)) != inv.expectingEqual)
        throw newTestFailedException(
          if (inv.expectingEqual)
            FailureMessages.didNotEqualPlusOrMinus(leftSideValue, inv.spread.pivot, inv.spread.tolerance)
          else
            FailureMessages.equaledPlusOrMinus(leftSideValue, inv.spread.pivot, inv.spread.tolerance)
        )
    }

    // TODO: Need to make sure this works in inspector shorthands. I moved this
    // up here from NumericShouldWrapper.
    /**
     * This method enables syntax such as the following:
     *
     * <pre class="stHighlight">
     * result should be a aMatcher
     *        ^
     * </pre>
     */
    def should(beWord: BeWord): ResultOfBeWordForAny[T] = new ResultOfBeWordForAny(leftSideValue, true)
  
    /**
     * This method enables syntax such as the following:
     *
     * <pre class="stHighlight">
     * a shouldBe b
     *   ^
     * </pre>
     */
    def shouldBe[R](right: R)(implicit evidence: EqualityConstraint[T, R]) { // TODO: Tests and behavior for special Boolean err msg
      if (!evidence.areEqual(leftSideValue, right)) {
        val (leftee, rightee) = Suite.getObjectsForFailureMessage(leftSideValue, right)
        throw newTestFailedException(FailureMessages("wasNotEqualTo", leftee, rightee))
      }
    }

    /**
     * This method enables syntax such as the following:
     *
     * <pre class="stHighlight">
     * a shouldBe_== b
     *   ^
     * </pre>
     */
    def shouldBe_==(right: Any) {
      if (leftSideValue != right) {
        val (leftee, rightee) = Suite.getObjectsForFailureMessage(leftSideValue, right)
        throw newTestFailedException(FailureMessages.wasNotEqualTo(leftee, rightee))
      }
    }
    // TODO: add shouldBe_== to all()...

    /**
     * This method enables syntax such as the following:
     *
     * <pre class="stHighlight">
     * 5 shouldBe &lt; (7) 
     *   ^
     * </pre>
     */
    def shouldBe(comparison: ResultOfLessThanComparison[T]) {
      if (!comparison(leftSideValue)) {
        throw newTestFailedException(
          FailureMessages.wasNotLessThan(
            leftSideValue,
            comparison.right
          )
        ) 
      }
    }
    
    /**
     * This method enables syntax such as the following:
     *
     * <pre class="stHighlight">
     * 8 shouldBe &gt; (7) 
     *   ^
     * </pre> 
     */
    def shouldBe(comparison: ResultOfGreaterThanComparison[T]) {
      if (!comparison(leftSideValue)) {
        throw newTestFailedException(
          FailureMessages.wasNotGreaterThan(
            leftSideValue,
            comparison.right
          )
        ) 
      }
    }
    
    /**
     * This method enables syntax such as the following:
     *
     * <pre class="stHighlight">
     * 5 shouldBe &lt;= (7) 
     *   ^
     * </pre> 
     */
    def shouldBe(comparison: ResultOfLessThanOrEqualToComparison[T]) {
      if (!comparison(leftSideValue)) {
        throw newTestFailedException(
          FailureMessages.wasNotLessThanOrEqualTo(
            leftSideValue,
            comparison.right
          )
        ) 
      }
    }
    
    /**
     * This method enables syntax such as the following:
     *
     * <pre class="stHighlight">
     * 8 shouldBe &gt;= (7) 
     *   ^
     * </pre> 
     */
    def shouldBe(comparison: ResultOfGreaterThanOrEqualToComparison[T]) {
      if (!comparison(leftSideValue)) {
        throw newTestFailedException(
          FailureMessages.wasNotGreaterThanOrEqualTo(
            leftSideValue,
            comparison.right
          )
        ) 
      }
    }
    
    /**
     * This method enables the following syntax, where <code>odd</code> refers to a <code>BeMatcher[Int]</code>:
     *
     * <pre class="stHighlight">testing
     * 1 shouldBe odd
     *   ^
     * </pre>
     */
    def shouldBe(beMatcher: BeMatcher[T]) {
      val result = beMatcher.apply(leftSideValue)
      if (!result.matches)
        throw newTestFailedException(result.failureMessage)
    }

    /**
     * This method enables syntax such as the following:
     *
     * <pre class="stHighlight">
     * result shouldBe 7.1 +- 0.2
     *        ^
     * </pre>
     */
    def shouldBe(spread: Spread[T]) {
      if (!spread.isWithin(leftSideValue)) {
        throw newTestFailedException(FailureMessages.wasNotPlusOrMinus(leftSideValue, spread.pivot, spread.tolerance))
      }
    }

    /**
     * This method enables syntax such as the following:
     *
     * <pre class="stHighlight">
     * result shouldBe sorted
     *        ^
     * </pre>
     */
    def shouldBe(right: SortedWord)(implicit sortable: Sortable[T]) {
      if (!sortable.isSorted(leftSideValue))
        throw newTestFailedException(FailureMessages.wasNotSorted(leftSideValue))
    }
    
    /**
     * This method enables syntax such as the following:
     *
     * <pre class="stHighlight">
     * aDouble shouldBe a [Book]
     *         ^
     * </pre>
     */
    def shouldBe(aType: ResultOfATypeInvocation[_]) = macro TypeMatcherMacro.shouldBeATypeImpl
    
    /**
     * This method enables syntax such as the following:
     *
     * <pre class="stHighlight">
     * aDouble shouldBe an [Book]
     *         ^
     * </pre>
     */
    def shouldBe(anType: ResultOfAnTypeInvocation[_]) = macro TypeMatcherMacro.shouldBeAnTypeImpl
    
    /**
     * This method enables syntax such as the following:
     *
     * <pre class="stHighlight">
     * result shouldBe readable
     *        ^
     * </pre>
     */
    def shouldBe(right: ReadableWord)(implicit readability: Readability[T]) {
      if (!readability.isReadable(leftSideValue))
        throw newTestFailedException(FailureMessages.wasNotReadable(leftSideValue))
    }
    
    /**
     * This method enables syntax such as the following:
     *
     * <pre class="stHighlight">
     * result shouldBe writable
     *        ^
     * </pre>
     */
    def shouldBe(right: WritableWord)(implicit writability: Writability[T]) {
      if (!writability.isWritable(leftSideValue))
        throw newTestFailedException(FailureMessages.wasNotWritable(leftSideValue))
    }
    
    /**
     * This method enables syntax such as the following:
     *
     * <pre class="stHighlight">
     * result shouldBe empty
     *        ^
     * </pre>
     */
    def shouldBe(right: EmptyWord)(implicit emptiness: Emptiness[T]) {
      if (!emptiness.isEmpty(leftSideValue))
        throw newTestFailedException(FailureMessages.wasNotEmpty(leftSideValue))
    }
    
    /**
     * This method enables syntax such as the following:
     *
     * <pre class="stHighlight">
     * result shouldBe defined
     *        ^
     * </pre>
     */
    def shouldBe(right: DefinedWord)(implicit definition: Definition[T]) {
      if (!definition.isDefined(leftSideValue))
        throw newTestFailedException(FailureMessages.wasNotDefined(leftSideValue))
    }

    /**
     * This method enables syntax such as the following:
     *
     * <pre class="stHighlight">
     * result shouldNot be (3)
     *        ^
     * </pre>
     */
    def shouldNot(beWord: BeWord): ResultOfBeWordForAny[T] = new ResultOfBeWordForAny(leftSideValue, false)

    /**
     * This method enables syntax such as the following:
     *
     * <pre class="stHighlight">
     * result shouldNot (be (3))
     *        ^
     * </pre>
     */
    def shouldNot(rightMatcher: Matcher[T]) {
      ShouldMethodHelper.shouldNotMatcher(leftSideValue, rightMatcher)
    }
    
    /**
     * This method enables syntax such as the following:
     *
     * <pre class="stHighlight">
     * result shouldNot (be readable)
     *        ^
     * </pre>
     */
    def shouldNot[TYPECLASS1[_]](rightMatcherFactory1: MatcherFactory1[T, TYPECLASS1])(implicit typeClass1: TYPECLASS1[T]) {
      ShouldMethodHelper.shouldNotMatcher(leftSideValue, rightMatcherFactory1.matcher)
    }

    /**
     * This method enables syntax such as the following:
     *
     * <pre class="stHighlight">
     * result shouldNot (aMatcherFactory1 and have length 3)
     *        ^
     * </pre>
     */
    def shouldNot[TYPECLASS1[_], TYPECLASS2[_]](rightMatcherFactory2: MatcherFactory2[T, TYPECLASS1, TYPECLASS2])(implicit typeClass1: TYPECLASS1[T], typeClass2: TYPECLASS2[T]) {
      ShouldMethodHelper.shouldNotMatcher(leftSideValue, rightMatcherFactory2.matcher)
    }

    /**
     * This method enables syntax such as the following:
     *
     * <pre class="stHighlight">
     * result shouldNot (aMatcherFactory2 and have length 3)
     *        ^
     * </pre>
     */
    def shouldNot[TYPECLASS1[_], TYPECLASS2[_], TYPECLASS3[_]](rightMatcherFactory3: MatcherFactory3[T, TYPECLASS1, TYPECLASS2, TYPECLASS3])(implicit typeClass1: TYPECLASS1[T], typeClass2: TYPECLASS2[T], typeClass3: TYPECLASS3[T]) {
      ShouldMethodHelper.shouldNotMatcher(leftSideValue, rightMatcherFactory3.matcher)
    }

/*
    /**
     * This method enables syntax such as the following:
     *
     * <pre class="stHighlight">
     * result shouldNot (aMatcherFactory3 and have length 3)
     *        ^
     * </pre>
     */
    def shouldNot[TYPECLASS1[_], TYPECLASS2[_], TYPECLASS3[_], TYPECLASS4[_]](rightMatcherFactory4: MatcherFactory4[T, TYPECLASS1, TYPECLASS2, TYPECLASS3, TYPECLASS4])(implicit typeClass1: TYPECLASS1[T], typeClass2: TYPECLASS2[T], typeClass3: TYPECLASS3[T], typeClass4: TYPECLASS4[T]) {
      ShouldMethodHelper.shouldNotMatcher(leftSideValue, rightMatcherFactory4.matcher)
    }

    /**
     * This method enables syntax such as the following:
     *
     * <pre class="stHighlight">
     * result shouldNot (aMatcherFactory4 and have length 3)
     *        ^
     * </pre>
     */
    def shouldNot[TYPECLASS1[_], TYPECLASS2[_], TYPECLASS3[_], TYPECLASS4[_], TYPECLASS5[_]](rightMatcherFactory5: MatcherFactory5[T, TYPECLASS1, TYPECLASS2, TYPECLASS3, TYPECLASS4, TYPECLASS5])(implicit typeClass1: TYPECLASS1[T], typeClass2: TYPECLASS2[T], typeClass3: TYPECLASS3[T], typeClass4: TYPECLASS4[T], typeClass5: TYPECLASS5[T]) {
      ShouldMethodHelper.shouldNotMatcher(leftSideValue, rightMatcherFactory5.matcher)
    }

    /**
     * This method enables syntax such as the following:
     *
     * <pre class="stHighlight">
     * result shouldNot (aMatcherFactory5 and have length 3)
     *        ^
     * </pre>
     */
    def shouldNot[TYPECLASS1[_], TYPECLASS2[_], TYPECLASS3[_], TYPECLASS4[_], TYPECLASS5[_], TYPECLASS6[_]](rightMatcherFactory6: MatcherFactory6[T, TYPECLASS1, TYPECLASS2, TYPECLASS3, TYPECLASS4, TYPECLASS5, TYPECLASS6])(implicit typeClass1: TYPECLASS1[T], typeClass2: TYPECLASS2[T], typeClass3: TYPECLASS3[T], typeClass4: TYPECLASS4[T], typeClass5: TYPECLASS5[T], typeClass6: TYPECLASS6[T]) {
      ShouldMethodHelper.shouldNotMatcher(leftSideValue, rightMatcherFactory6.matcher)
    }

    /**
     * This method enables syntax such as the following:
     *
     * <pre class="stHighlight">
     * result shouldNot (aMatcherFactory6 and have length 3)
     *        ^
     * </pre>
     */
    def shouldNot[TYPECLASS1[_], TYPECLASS2[_], TYPECLASS3[_], TYPECLASS4[_], TYPECLASS5[_], TYPECLASS6[_], TYPECLASS7[_]](rightMatcherFactory7: MatcherFactory7[T, TYPECLASS1, TYPECLASS2, TYPECLASS3, TYPECLASS4, TYPECLASS5, TYPECLASS6, TYPECLASS7])(implicit typeClass1: TYPECLASS1[T], typeClass2: TYPECLASS2[T], typeClass3: TYPECLASS3[T], typeClass4: TYPECLASS4[T], typeClass5: TYPECLASS5[T], typeClass6: TYPECLASS6[T], typeClass7: TYPECLASS7[T]) {
      ShouldMethodHelper.shouldNotMatcher(leftSideValue, rightMatcherFactory7.matcher)
    }

    /**
     * This method enables syntax such as the following:
     *
     * <pre class="stHighlight">
     * result shouldNot (aMatcherFactory7 and have length 3)
     *        ^
     * </pre>
     */
    def shouldNot[TYPECLASS1[_], TYPECLASS2[_], TYPECLASS3[_], TYPECLASS4[_], TYPECLASS5[_], TYPECLASS6[_], TYPECLASS7[_], TYPECLASS8[_]](rightMatcherFactory8: MatcherFactory8[T, TYPECLASS1, TYPECLASS2, TYPECLASS3, TYPECLASS4, TYPECLASS5, TYPECLASS6, TYPECLASS7, TYPECLASS8])(implicit typeClass1: TYPECLASS1[T], typeClass2: TYPECLASS2[T], typeClass3: TYPECLASS3[T], typeClass4: TYPECLASS4[T], typeClass5: TYPECLASS5[T], typeClass6: TYPECLASS6[T], typeClass7: TYPECLASS7[T], typeClass8: TYPECLASS8[T]) {
      ShouldMethodHelper.shouldNotMatcher(leftSideValue, rightMatcherFactory8.matcher)
    }

    /**
     * This method enables syntax such as the following:
     *
     * <pre class="stHighlight">
     * result shouldNot (aMatcherFactory8 and have length 3)
     *        ^
     * </pre>
     */
    def shouldNot[TYPECLASS1[_], TYPECLASS2[_], TYPECLASS3[_], TYPECLASS4[_], TYPECLASS5[_], TYPECLASS6[_], TYPECLASS7[_], TYPECLASS8[_], TYPECLASS9[_]](rightMatcherFactory9: MatcherFactory9[T, TYPECLASS1, TYPECLASS2, TYPECLASS3, TYPECLASS4, TYPECLASS5, TYPECLASS6, TYPECLASS7, TYPECLASS8, TYPECLASS9])(implicit typeClass1: TYPECLASS1[T], typeClass2: TYPECLASS2[T], typeClass3: TYPECLASS3[T], typeClass4: TYPECLASS4[T], typeClass5: TYPECLASS5[T], typeClass6: TYPECLASS6[T], typeClass7: TYPECLASS7[T], typeClass8: TYPECLASS8[T], typeClass9: TYPECLASS9[T]) {
      ShouldMethodHelper.shouldNotMatcher(leftSideValue, rightMatcherFactory9.matcher)
    }
*/

    /**
     * This method enables syntax such as the following:
     *
     * <pre class="stHighlight">
     * result shouldNot have length (3)
     *        ^
     * result shouldNot have size (3)
     *        ^
     * exception shouldNot have message ("file not found")
     *           ^
     * </pre>
     */
    def shouldNot(haveWord: HaveWord): ResultOfHaveWordForExtent[T] =
      new ResultOfHaveWordForExtent(leftSideValue, false)

    /**
     * This method enables syntax such as the following:
     *
     * <pre class="stHighlight">
     * result should have length (3)
     *        ^
     * result should have size (3)
     *        ^
     * </pre>
     */
    def should(haveWord: HaveWord): ResultOfHaveWordForExtent[T] =
      new ResultOfHaveWordForExtent(leftSideValue, true)

    /**
     * This method enables syntax such as the following:
     *
     * <pre class="stHighlight">
     * result shouldBe null
     *        ^
     * </pre>
     */
    def shouldBe(right: Null)(implicit ev: T <:< AnyRef) {
      if (leftSideValue != null) {
        throw newTestFailedException(FailureMessages.wasNotNull(leftSideValue))
      }
    }

    /**
     * This method enables syntax such as the following:
     *
     * <pre class="stHighlight">
     * result shouldBe theSameInstanceAs (anotherObject)
     *        ^
     * </pre>
     */
    def shouldBe(resultOfSameInstanceAsApplication: ResultOfTheSameInstanceAsApplication)(implicit toAnyRef: T <:< AnyRef) {
      if (resultOfSameInstanceAsApplication.right ne toAnyRef(leftSideValue)) {
        throw newTestFailedException(
          FailureMessages.wasNotSameInstanceAs(
            leftSideValue,
            resultOfSameInstanceAsApplication.right
          )
        )
      }
    }
    
// TODO: Remember to write tests for inspector shorthands uncovering the bug below, always a empty because always true true passed to matchSym
    /**
     * This method enables the following syntax:
     *
     * <pre class="stHighlight">
     * list shouldBe 'empty
     *      ^
     * </pre>
     */
    def shouldBe(symbol: Symbol)(implicit toAnyRef: T <:< AnyRef) {
      val matcherResult = matchSymbolToPredicateMethod(toAnyRef(leftSideValue), symbol, false, true)
      if (!matcherResult.matches) 
        throw newTestFailedException(matcherResult.failureMessage)
    }

    /**
     * This method enables the following syntax:
     *
     * <pre class="stHighlight">
     * list shouldBe a ('empty)
     *      ^
     * </pre>
     */
    def shouldBe(resultOfAWordApplication: ResultOfAWordToSymbolApplication)(implicit toAnyRef: T <:< AnyRef) {
      val matcherResult = matchSymbolToPredicateMethod(toAnyRef(leftSideValue), resultOfAWordApplication.symbol, true, true)
      if (!matcherResult.matches) {
        throw newTestFailedException(
          matcherResult.failureMessage
        )
      }
    }

    /**
     * This method enables the following syntax:
     *
     * <pre class="stHighlight">
     * list shouldBe an ('empty)
     *      ^
     * </pre>
     */
    def shouldBe(resultOfAnWordApplication: ResultOfAnWordToSymbolApplication)(implicit toAnyRef: T <:< AnyRef) {
      val matcherResult = matchSymbolToPredicateMethod(toAnyRef(leftSideValue), resultOfAnWordApplication.symbol, true, false)
      if (!matcherResult.matches) {
        throw newTestFailedException(
          matcherResult.failureMessage
        )
      }
    }
    
    /**
     * This method enables the following syntax, where <code>excellentRead</code> refers to a <code>BePropertyMatcher[Book]</code>:
     *
     * <pre class="stHighlight">
     * programmingInScala shouldBe excellentRead
     *                    ^
     * </pre>
     */
    def shouldBe(bePropertyMatcher: BePropertyMatcher[T])(implicit ev: T <:< AnyRef) { // TODO: Try expanding this to 2.10 AnyVal
      val result = bePropertyMatcher(leftSideValue)
      if (!result.matches) 
        throw newTestFailedException(FailureMessages.wasNot(leftSideValue, UnquotedString(result.propertyName)))
    }
    
    /**
     * This method enables the following syntax, where <code>goodRead</code> refers to a <code>BePropertyMatcher[Book]</code>:
     *
     * <pre class="stHighlight">
     * programmingInScala shouldBe a (goodRead)
     *                    ^
     * </pre>
     */
    def shouldBe[U >: T](resultOfAWordApplication: ResultOfAWordToBePropertyMatcherApplication[U])(implicit ev: T <:< AnyRef) {// TODO: Try expanding this to 2.10 AnyVal
      val result = resultOfAWordApplication.bePropertyMatcher(leftSideValue)
        if (!result.matches) {
          throw newTestFailedException(FailureMessages.wasNotA(leftSideValue, UnquotedString(result.propertyName)))
        }
    }
    
    /**
     * This method enables the following syntax, where <code>excellentRead</code> refers to a <code>BePropertyMatcher[Book]</code>:
     *
     * <pre class="stHighlight">
     * programmingInScala shouldBe an (excellentRead)
     *                    ^
     * </pre>
     */
    def shouldBe[U >: T](resultOfAnWordApplication: ResultOfAnWordToBePropertyMatcherApplication[U])(implicit ev: T <:< AnyRef) {// TODO: Try expanding this to 2.10 AnyVal
      val result = resultOfAnWordApplication.bePropertyMatcher(leftSideValue)
        if (!result.matches) {
          throw newTestFailedException(FailureMessages.wasNotAn(leftSideValue, UnquotedString(result.propertyName)))
        }
    }

/*
    def shouldBe[U](right: AType[U]) {
      if (!right.isAssignableFromClassOf(leftSideValue)) {
        throw newTestFailedException(FailureMessages.wasNotAnInstanceOf(leftSideValue, UnquotedString(right.className), UnquotedString(leftSideValue.getClass.getName)))
      }
    }
*/

   /**
     * This method enables syntax such as the following:
     *
     * <pre class="stHighlight">
     * xs should contain oneOf (1, 2, 3)
     *    ^
     * </pre>
     */
    def should(containWord: ContainWord): ResultOfContainWord[T] = {
      new ResultOfContainWord(leftSideValue, true)
    }
    
    /**
     * This method enables syntax such as the following:
     *
     * <pre class="stHighlight">
     * xs shouldNot contain (oneOf (1, 2, 3))
     *    ^
     * </pre>
     */
    def shouldNot(contain: ContainWord): ResultOfContainWord[T] = 
      new ResultOfContainWord(leftSideValue, false)
    
    /**
     * This method enables syntax such as the following:
     *
     * <pre class="stHighlight">
     * file should exist
     *      ^
     * </pre>
     */
    def should(existWord: ExistWord)(implicit existence: Existence[T]) {
      if (!existence.exists(leftSideValue))
        throw newTestFailedException(FailureMessages.doesNotExist(leftSideValue))
    }
    
    /**
     * This method enables syntax such as the following:
     *
     * <pre class="stHighlight">
     * file should not (exist)
     *      ^
     * </pre>
     */
    def should(notExist: ResultOfNotExist)(implicit existence: Existence[T]) {
      if (existence.exists(leftSideValue))
        throw newTestFailedException(FailureMessages.exists(leftSideValue))
    }
    
    /**
     * This method enables syntax such as the following:
     *
     * <pre class="stHighlight">
     * file shouldNot exist
     *      ^
     * </pre>
     */
    def shouldNot(existWord: ExistWord)(implicit existence: Existence[T]) {
      if (existence.exists(leftSideValue))
        throw newTestFailedException(FailureMessages.exists(leftSideValue))
    }

    // From StringShouldWrapper
    /**
     * This method enables syntax such as the following:
     *
     * <pre class="stHighlight">
     * string should include regex ("hi")
     *        ^
     * </pre>
     */
    def should(includeWord: IncludeWord)(implicit ev: T <:< String): ResultOfIncludeWordForString = {
      new ResultOfIncludeWordForString(leftSideValue, true)
    }

    /**
     * This method enables syntax such as the following:
     *
     * <pre class="stHighlight">
     * string should startWith regex ("hello")
     *        ^
     * </pre>
     */
    def should(startWithWord: StartWithWord)(implicit ev: T <:< String): ResultOfStartWithWordForString = {
      new ResultOfStartWithWordForString(leftSideValue, true)
    }

    /**
     * This method enables syntax such as the following:
     *
     * <pre class="stHighlight">
     * string should endWith regex ("world")
     *        ^
     * </pre>
     */
    def should(endWithWord: EndWithWord)(implicit ev: T <:< String): ResultOfEndWithWordForString = {
      new ResultOfEndWithWordForString(leftSideValue, true)
    }

    /**
     * This method enables syntax such as the following:
     *
     * <pre class="stHighlight">
     * string shouldNot startWith regex ("hello")
     *        ^
     * </pre>
     */
    def shouldNot(startWithWord: StartWithWord)(implicit ev: T <:< String): ResultOfStartWithWordForString = 
      new ResultOfStartWithWordForString(leftSideValue, false)

    /**
     * This method enables syntax such as the following:
     *
     * <pre class="stHighlight">
     * string shouldNot endWith regex ("world")
     *        ^
     * </pre>
     */
    def shouldNot(endWithWord: EndWithWord)(implicit ev: T <:< String): ResultOfEndWithWordForString = 
      new ResultOfEndWithWordForString(leftSideValue, false)

    /**
     * This method enables syntax such as the following:
     *
     * <pre class="stHighlight">
     * string shouldNot include regex ("hi")
     *        ^
     * </pre>
     */
    def shouldNot(includeWord: IncludeWord)(implicit ev: T <:< String): ResultOfIncludeWordForString = 
      new ResultOfIncludeWordForString(leftSideValue, false)
  }

  /**
   * This class is part of the ScalaTest matchers DSL. Please see the documentation for <a href="Matchers.html"><code>Matchers</code></a> for an overview of
   * the matchers DSL.
   *
   * <p>
   * This class is used in conjunction with an implicit conversion to enable <code>should</code> methods to
   * be invoked on <code>String</code>s.
   * </p>
   *
   * @author Bill Venners
   */
  final class StringShouldWrapper(val leftSideString: String) extends AnyShouldWrapper(leftSideString) with StringShouldWrapperForVerb {

    /**
     * This method enables syntax such as the following:
     *
     * <pre class="stHighlight">
     * string should fullyMatch regex ("a(b*)c" withGroup "bb") 
     *                                          ^
     * </pre>
     */
    def withGroup(group: String) = 
      new RegexWithGroups(leftSideString.r, IndexedSeq(group))

    /**
     * This method enables syntax such as the following:
     *
     * <pre class="stHighlight">
     * string should fullyMatch regex ("a(b*)(c*)" withGroups ("bb", "cc"))
     *                                             ^
     * </pre>
     */
    def withGroups(groups: String*) =
      new RegexWithGroups(leftSideString.r, IndexedSeq(groups: _*))

    /**
     * This method enables syntax such as the following:
     *
     * <pre class="stHighlight">
     * string should fullyMatch regex ("""(-)?(\d+)(\.\d*)?""")
     *        ^
     * </pre>
     */
    def should(fullyMatchWord: FullyMatchWord): ResultOfFullyMatchWordForString = {
      new ResultOfFullyMatchWordForString(leftSideString, true)
    }

    /**
     * This method enables syntax such as the following:
     *
     * <pre class="stHighlight">
     * string shouldNot fullyMatch regex ("""(-)?(\d+)(\.\d*)?""")
     *        ^
     * </pre>
     */
    def shouldNot(fullyMatchWord: FullyMatchWord): ResultOfFullyMatchWordForString = 
      new ResultOfFullyMatchWordForString(leftSideString, false)

    /**
     * This method enables syntax such as the following:
     *
     * <pre class="stHighlight">
     * string should compile
     *        ^
     * </pre>
     */
    def should(compileWord: CompileWord): Unit = macro CompileMacro.shouldCompileImpl

    /**
     * This method enables syntax such as the following:
     *
     * <pre class="stHighlight">
     * string shouldNot compile
     *        ^
     * </pre>
     */
    def shouldNot(compileWord: CompileWord): Unit = macro CompileMacro.shouldNotCompileImpl

    /**
     * This method enables syntax such as the following:
     *
     * <pre class="stHighlight">
     * string shouldNot typeCheck
     *        ^
     * </pre>
     */
    def shouldNot(typeCheckWord: TypeCheckWord): Unit = macro CompileMacro.shouldNotTypeCheckImpl

/*
    /**
     * This method enables syntax such as the following:
     *
     * <pre class="stHighlight">
     * string should include regex ("hi")
     *        ^
     * </pre>
     */
    def should(includeWord: IncludeWord): ResultOfIncludeWordForString = {
      new ResultOfIncludeWordForString(leftSideString, true)
    }

    /**
     * This method enables syntax such as the following:
     *
     * <pre class="stHighlight">
     * string should startWith regex ("hello")
     *        ^
     * </pre>
     */
    def should(startWithWord: StartWithWord): ResultOfStartWithWordForString = {
      new ResultOfStartWithWordForString(leftSideString, true)
    }

    /**
     * This method enables syntax such as the following:
     *
     * <pre class="stHighlight">
     * string should endWith regex ("world")
     *        ^
     * </pre>
     */
    def should(endWithWord: EndWithWord): ResultOfEndWithWordForString = {
      new ResultOfEndWithWordForString(leftSideString, true)
    }

    /**
     * This method enables syntax such as the following:
     *
     * <pre class="stHighlight">
     * string should fullyMatch regex ("""(-)?(\d+)(\.\d*)?""")
     *        ^
     * </pre>
     */
    def should(fullyMatchWord: FullyMatchWord): ResultOfFullyMatchWordForString = {
      new ResultOfFullyMatchWordForString(leftSideString, true)
    }

    /**
     * This method enables syntax such as the following:
     *
     * <pre class="stHighlight">
     * string should not have length (3)
     *        ^
     * </pre>
     */
    override def should(notWord: NotWord): ResultOfNotWordForString = {
      new ResultOfNotWordForString(leftSideString, false)
    }

    /**
     * This method enables syntax such as the following:
     *
     * <pre class="stHighlight">
     * string should fullyMatch regex ("a(b*)c" withGroup "bb") 
     *                                          ^
     * </pre>
     */
    def withGroup(group: String) = 
      new RegexWithGroups(leftSideString.r, IndexedSeq(group))

    /**
     * This method enables syntax such as the following:
     *
     * <pre class="stHighlight">
     * string should fullyMatch regex ("a(b*)(c*)" withGroups ("bb", "cc"))
     *                                             ^
     * </pre>
     */
    def withGroups(groups: String*) = 
      new RegexWithGroups(leftSideString.r, IndexedSeq(groups: _*))

    /**
     * This method enables syntax such as the following:
     *
     * <pre class="stHighlight">
     * string shouldNot fullyMatch regex ("""(-)?(\d+)(\.\d*)?""")
     *        ^
     * </pre>
     */
    def shouldNot(fullyMatchWord: FullyMatchWord): ResultOfFullyMatchWordForString = 
      new ResultOfFullyMatchWordForString(leftSideString, false)

    /**
     * This method enables syntax such as the following:
     *
     * <pre class="stHighlight">
     * string shouldNot startWith regex ("hello")
     *        ^
     * </pre>
     */
    def shouldNot(startWithWord: StartWithWord): ResultOfStartWithWordForString = 
      new ResultOfStartWithWordForString(leftSideString, false)

    /**
     * This method enables syntax such as the following:
     *
     * <pre class="stHighlight">
     * string shouldNot endWith regex ("world")
     *        ^
     * </pre>
     */
    def shouldNot(endWithWord: EndWithWord): ResultOfEndWithWordForString = 
      new ResultOfEndWithWordForString(leftSideString, false)

    /**
     * This method enables syntax such as the following:
     *
     * <pre class="stHighlight">
     * string shouldNot include regex ("hi")
     *        ^
     * </pre>
     */
    def shouldNot(includeWord: IncludeWord): ResultOfIncludeWordForString = 
      new ResultOfIncludeWordForString(leftSideString, false)
*/
  }

  /**
   * This class is part of the ScalaTest matchers DSL. Please see the documentation for <a href="Matchers.html"><code>Matchers</code></a> for an overview of
   * the matchers DSL.
   *
   * <p>
   * This class is used in conjunction with an implicit conversion to enable <code>withGroup</code> and <code>withGroups</code> methods to
   * be invoked on <code>Regex</code>s.
   * </p>
   *
   * @author Bill Venners
   */
  final class RegexWrapper(regex: Regex) {

    /**
     * This method enables syntax such as the following:
     *
     * <pre class="stHighlight">
     * regex should fullyMatch regex ("a(b*)c" withGroup "bb") 
     *                                         ^
     * </pre>
     */
    def withGroup(group: String) = 
      new RegexWithGroups(regex, IndexedSeq(group))

    /**
     * This method enables syntax such as the following:
     *
     * <pre class="stHighlight">
     * regex should fullyMatch regex ("a(b*)(c*)" withGroups ("bb", "cc"))
     *                                            ^
     * </pre>
     */
    def withGroups(groups: String*) = 
      new RegexWithGroups(regex, IndexedSeq(groups: _*))
  }

  /**
   * Implicitly converts an object of type <code>T</code> to a <code>AnyShouldWrapper[T]</code>,
   * to enable <code>should</code> methods to be invokable on that object.
   */
  implicit def convertToAnyShouldWrapper[T](o: T): AnyShouldWrapper[T] = new AnyShouldWrapper(o)

  /**
   * Implicitly converts an object of type <code>java.lang.String</code> to a <code>StringShouldWrapper</code>,
   * to enable <code>should</code> methods to be invokable on that object.
   */
  implicit override def convertToStringShouldWrapper(o: String): StringShouldWrapper = new StringShouldWrapper(o)

  /**
   * Implicitly converts an object of type <code>scala.util.matching.Regex</code> to a <code>RegexWrapper</code>,
   * to enable <code>withGroup</code> and <code>withGroups</code> methods to be invokable on that object.
   */
  implicit def convertToRegexWrapper(o: Regex): RegexWrapper = new RegexWrapper(o)

  /**
   * This method enables syntax such as the following:
   *
   * <pre class="stHighlight">
   * book should have (message ("A TALE OF TWO CITIES") (of [Book]), title ("A Tale of Two Cities"))
   *                                                     ^
   * </pre>
   */
  def of[T](implicit ev: Manifest[T]): ResultOfOfTypeInvocation[T] = new ResultOfOfTypeInvocation[T]
}

/**
 * Companion object that facilitates the importing of <code>Matchers</code> members as 
 * an alternative to mixing it the trait. One use case is to import <code>Matchers</code> members so you can use
 * them in the Scala interpreter.
 *
 * @author Bill Venners
 */
object Matchers extends Matchers<|MERGE_RESOLUTION|>--- conflicted
+++ resolved
@@ -2808,8 +2808,7 @@
   def oneOf[R](firstEle: R, secondEle: R, remainingEles: R*) = {
     val xs = firstEle :: secondEle :: remainingEles.toList
     if (xs.distinct.size != xs.size)
-<<<<<<< HEAD
-      throw new NotAllowedException(FailureMessages("oneOfDuplicate"), getStackDepthFun("Matchers.scala", "oneOf"))
+      throw new NotAllowedException(FailureMessages.oneOfDuplicate, getStackDepthFun("Matchers.scala", "oneOf"))
     new ResultOfOneOfApplication[R](xs)
   }
 
@@ -2824,12 +2823,8 @@
   def oneElementOf[R](elements: GenTraversable[R]) = {
     val xs = elements.toList
     if (xs.distinct.size != xs.size)
-      throw new NotAllowedException(FailureMessages("oneElementOfDuplicate"), getStackDepthFun("Matchers.scala", "oneElementOf"))
+      throw new NotAllowedException(FailureMessages.oneElementOfDuplicate, getStackDepthFun("Matchers.scala", "oneElementOf"))
     new ResultOfOneElementOfApplication[R](xs)
-=======
-      throw new NotAllowedException(FailureMessages.oneOfDuplicate, getStackDepthFun("Matchers.scala", "oneOf"))
-    new ResultOfOneOfApplication(xs)
->>>>>>> e8b967b3
   }
 
   /**
@@ -2858,7 +2853,7 @@
   def atLeastOneElementOf[R](elements: GenTraversable[R]) = {
     val xs = elements.toList
     if (xs.distinct.size != xs.size)
-      throw new NotAllowedException(FailureMessages("atLeastOneElementOfDuplicate"), getStackDepthFun("Matchers.scala", "atLeastOneElementOf"))
+      throw new NotAllowedException(FailureMessages.atLeastOneElementOfDuplicate, getStackDepthFun("Matchers.scala", "atLeastOneElementOf"))
     new ResultOfAtLeastOneElementOfApplication(xs)
   }
 
@@ -2873,7 +2868,7 @@
   def noElementsOf[R](elements: GenTraversable[R]) = {
     val xs = elements.toList
     if (xs.distinct.size != xs.size)
-      throw new NotAllowedException(FailureMessages("noElementsOfDuplicate"), getStackDepthFun("Matchers.scala", "noElementsOf"))
+      throw new NotAllowedException(FailureMessages.noElementsOfDuplicate, getStackDepthFun("Matchers.scala", "noElementsOf"))
     new ResultOfNoElementsOfApplication(xs)
   }
 
@@ -2969,7 +2964,7 @@
   def allElementsOf[R](elements: GenTraversable[R]) = {
     val xs = elements.toList
     if (xs.distinct.size != xs.size)
-      throw new NotAllowedException(FailureMessages("allElementsOfDuplicate"), getStackDepthFun("Matchers.scala", "allElementsOf"))
+      throw new NotAllowedException(FailureMessages.allElementsOfDuplicate, getStackDepthFun("Matchers.scala", "allElementsOf"))
     new ResultOfAllElementsOfApplication(xs)
   }
   
@@ -2999,7 +2994,7 @@
   def inOrderElementsOf[R](elements: GenTraversable[R]) = {
     val xs = elements.toList
     if (xs.distinct.size != xs.size)
-      throw new NotAllowedException(FailureMessages("inOrderElementsOfDuplicate"), getStackDepthFun("Matchers.scala", "inOrderElementsOf"))
+      throw new NotAllowedException(FailureMessages.inOrderElementsOfDuplicate, getStackDepthFun("Matchers.scala", "inOrderElementsOf"))
     new ResultOfInOrderElementsOfApplication(xs)
   }
   
@@ -3029,7 +3024,7 @@
   def atMostOneElementOf[R](elements: GenTraversable[R]) = {
     val xs = elements.toList
     if (xs.distinct.size != xs.size)
-      throw new NotAllowedException(FailureMessages("atMostOneElementOfDuplicate"), getStackDepthFun("Matchers.scala", "atMostOneElementOf"))
+      throw new NotAllowedException(FailureMessages.atMostOneElementOfDuplicate, getStackDepthFun("Matchers.scala", "atMostOneElementOf"))
     new ResultOfAtMostOneElementOfApplication(xs)
   }
   
@@ -3180,41 +3175,32 @@
       doCollected(collected, xs, original, "be", 1) { e =>
         if ((e == right) != shouldBeTrue)
           throw newTestFailedException(
-<<<<<<< HEAD
-            FailureMessages(
-              if (shouldBeTrue) "wasNotEqualTo" else "wasEqualTo",
-              e,
-              right
-            ),
-            None,
-            6
-          )
-      }
-    }
-
-    /**
-     * This method enables the following syntax:
-     *
-     * <pre class="stHighlight">
-     * all(xs) should not be (7)
-     *                    ^
-     * </pre>
-     */
-    def be[R](right: R)(implicit evidence: EqualityConstraint[T, R]) {
-      doCollected(collected, xs, original, "be", 1) { e =>
-        if ((evidence.areEqual(e, right)) != shouldBeTrue)
-          throw newTestFailedException(
-            FailureMessages(
-              if (shouldBeTrue) "wasNotEqualTo" else "wasEqualTo",
-              e,
-              right
-            ), 
-=======
             if (shouldBeTrue)
               FailureMessages.wasNotEqualTo(e, right)
             else
               FailureMessages.wasEqualTo(e, right),
->>>>>>> e8b967b3
+            None,
+            6
+          )
+      }
+    }
+
+    /**
+     * This method enables the following syntax:
+     *
+     * <pre class="stHighlight">
+     * all(xs) should not be (7)
+     *                    ^
+     * </pre>
+     */
+    def be[R](right: R)(implicit evidence: EqualityConstraint[T, R]) {
+      doCollected(collected, xs, original, "be", 1) { e =>
+        if ((evidence.areEqual(e, right)) != shouldBeTrue)
+          throw newTestFailedException(
+            if (shouldBeTrue)
+              FailureMessages.wasNotEqualTo(e, right)
+            else
+              FailureMessages.wasEqualTo(e, right),
             None, 
             6
           )
@@ -3844,11 +3830,10 @@
       doCollected(collected, xs, original, "contain", 1) { e =>
         if (evidence.containsOneOf(e, right) != shouldBeTrue)
           throw newTestFailedException(
-            FailureMessages(
-              if (shouldBeTrue) "didNotContainOneElementOf" else "containedOneElementOf",
-              e,
-              right
-            ),
+            if (shouldBeTrue)
+              FailureMessages.didNotContainOneElementOf(e, right)
+            else
+              FailureMessages.containedOneElementOf(e, right),
             None,
             6
           )
@@ -3895,11 +3880,10 @@
       doCollected(collected, xs, original, "contain", 1) { e =>
         if (evidence.containsAtLeastOneOf(e, right) != shouldBeTrue)
           throw newTestFailedException(
-            FailureMessages(
-              if (shouldBeTrue) "didNotContainAtLeastOneElementOf" else "containedAtLeastOneElementOf",
-              e,
-              right
-            ),
+            if (shouldBeTrue)
+              FailureMessages.didNotContainAtLeastOneElementOf(e, right) 
+            else 
+              FailureMessages.containedAtLeastOneElementOf(e, right),
             None,
             6
           )
@@ -3946,11 +3930,10 @@
       doCollected(collected, xs, original, "contain", 1) { e =>
         if (evidence.containsNoneOf(e, right) != shouldBeTrue)
           throw newTestFailedException(
-            FailureMessages(
-              if (shouldBeTrue) "containedAtLeastOneOf" else "didNotContainAtLeastOneOf",
-              e,
-              right
-            ),
+            if (shouldBeTrue)
+              FailureMessages.containedAtLeastOneOf(e, right) 
+            else 
+              FailureMessages.didNotContainAtLeastOneOf(e, right),
             None,
             6
           )
@@ -4020,17 +4003,8 @@
       val right = only.right
 
       doCollected(collected, xs, original, "contain", 1) { e =>
-<<<<<<< HEAD
         if (evidence.containsOnly(e, right) != shouldBeTrue) {
-          val postfix =
-            if (right.size == 1 && (right(0).isInstanceOf[scala.collection.GenTraversable[_]] || right(0).isInstanceOf[Every[_]]))
-              "WithFriendlyReminder"
-            else
-              ""
-=======
-        if (aggregating.containsOnly(e, right) != shouldBeTrue) {
           val withFriendlyReminder = right.size == 1 && (right(0).isInstanceOf[scala.collection.GenTraversable[_]] || right(0).isInstanceOf[Every[_]])
->>>>>>> e8b967b3
           throw newTestFailedException(
             if (shouldBeTrue)
               if (withFriendlyReminder)
@@ -4114,11 +4088,10 @@
       doCollected(collected, xs, original, "contain", 1) { e =>
         if (evidence.containsAllOf(e, right) != shouldBeTrue)
           throw newTestFailedException(
-            FailureMessages(
-              if (shouldBeTrue) "didNotContainAllElementsOf" else "containedAllElementsOf",
-              e,
-              right
-            ),
+            if (shouldBeTrue)
+              FailureMessages.didNotContainAllElementsOf(e, right) 
+            else 
+              FailureMessages.containedAllElementsOf(e, right),
             None,
             6
           )
@@ -4165,11 +4138,10 @@
       doCollected(collected, xs, original, "contain", 1) { e =>
         if (evidence.containsInOrder(e, right) != shouldBeTrue)
           throw newTestFailedException(
-            FailureMessages(
-              if (shouldBeTrue) "didNotContainAllElementsOfInOrder" else "containedAllElementsOfInOrder",
-              e,
-              right
-            ),
+            if (shouldBeTrue)
+              FailureMessages.didNotContainAllElementsOfInOrder(e, right) 
+            else 
+              FailureMessages.containedAllElementsOfInOrder(e, right),
             None,
             6
           )
@@ -4216,11 +4188,10 @@
       doCollected(collected, xs, original, "contain", 1) { e =>
         if (evidence.containsAtMostOneOf(e, right) != shouldBeTrue)
           throw newTestFailedException(
-            FailureMessages(
-              if (shouldBeTrue) "didNotContainAtMostOneElementOf" else "containedAtMostOneElementOf",
-              e,
-              right
-            ),
+            if (shouldBeTrue)             
+              FailureMessages.didNotContainAtMostOneElementOf(e, right) 
+            else 
+              FailureMessages.containedAtMostOneElementOf(e, right),
             None,
             6
           )
@@ -4489,17 +4460,56 @@
     def oneElementOf[R](elements: GenTraversable[R])(implicit evidence: ContainingConstraint[T, R]) {
       val right = elements.toList
       if (right.distinct.size != right.size)
-<<<<<<< HEAD
-        throw new NotAllowedException(FailureMessages("oneElementOfDuplicate"), getStackDepthFun("Matchers.scala", "oneElementOf"))
+        throw new NotAllowedException(FailureMessages.oneElementOfDuplicate, getStackDepthFun("Matchers.scala", "oneElementOf"))
       doCollected(collected, xs, original, "oneElementOf", 1) { e =>
         if (evidence.containsOneOf(e, right) != shouldBeTrue)
           throw newTestFailedException(
-            FailureMessages(
-              if (shouldBeTrue) "didNotContainOneElementOf" else "containedOneElementOf",
-              e,
-              right
-            ),
-=======
+            if (shouldBeTrue)
+              FailureMessages.didNotContainOneElementOf(e, right)
+            else
+              FailureMessages.containedOneElementOf(e, right), 
+            None,
+            6
+          )
+      }
+    }
+
+    /**
+     * This method enables the following syntax:
+     *
+     * <pre class="stHighlight">
+     * option should contain noElementsOf (1, 2)
+     *                       ^
+     * </pre>
+     */
+    def noElementsOf[R](elements: GenTraversable[R])(implicit containing: ContainingConstraint[T, R]) {
+      val right = elements.toList
+      if (right.distinct.size != right.size)
+        throw new NotAllowedException(FailureMessages.noElementsOfDuplicate, getStackDepthFun("Matchers.scala", "noElementsOf"))
+      doCollected(collected, xs, original, "noElementsOf", 1) { e =>
+        if (containing.containsNoneOf(e, right) != shouldBeTrue)
+          throw newTestFailedException(
+            if (shouldBeTrue)
+              FailureMessages.containedAtLeastOneOf(e, right)
+            else
+              FailureMessages.didNotContainAtLeastOneOf(e, right), 
+            None,
+            6
+          )
+      }
+    }
+
+    /**
+     * This method enables the following syntax: 
+     *
+     * <pre class="stHighlight">
+     * option should contain atLeastOneOf (1, 2)
+     *                       ^
+     * </pre>
+     */
+    def atLeastOneOf[R](firstEle: R, secondEle: R, remainingEles: R*)(implicit aggregating: AggregatingConstraint[T, R]) {
+      val right = firstEle :: secondEle :: remainingEles.toList
+      if (right.distinct.size != right.size)
         throw new NotAllowedException(FailureMessages.atLeastOneOfDuplicate, getStackDepthFun("Matchers.scala", "atLeastOneOf"))
       doCollected(collected, xs, original, "atLeastOneOf", 1) { e =>
         if (aggregating.containsAtLeastOneOf(e, right) != shouldBeTrue)
@@ -4508,7 +4518,31 @@
               FailureMessages.didNotContainAtLeastOneOf(e, UnquotedString(right.map(FailureMessages.decorateToStringValue).mkString(", ")))
             else
               FailureMessages.containedAtLeastOneOf(e, UnquotedString(right.map(FailureMessages.decorateToStringValue).mkString(", "))),
->>>>>>> e8b967b3
+            None,
+            6
+        )
+      }
+    }
+
+    /**
+     * This method enables the following syntax:
+     *
+     * <pre class="stHighlight">
+     * option should contain atLeastOneElementOf List(1, 2)
+     *                       ^
+     * </pre>
+     */
+    def atLeastOneElementOf[R](elements: GenTraversable[R])(implicit aggregating: AggregatingConstraint[T, R]) {
+      val right = elements.toList
+      if (right.distinct.size != right.size)
+        throw new NotAllowedException(FailureMessages.atLeastOneElementOfDuplicate, getStackDepthFun("Matchers.scala", "atLeastOneElementOf"))
+      doCollected(collected, xs, original, "atLeastOneElementOf", 1) { e =>
+        if (aggregating.containsAtLeastOneOf(e, right) != shouldBeTrue)
+          throw newTestFailedException(
+            if (shouldBeTrue)
+              FailureMessages.didNotContainAtLeastOneElementOf(e, right) 
+            else 
+              FailureMessages.containedAtLeastOneElementOf(e, right),
             None,
             6
           )
@@ -4516,69 +4550,24 @@
     }
 
     /**
-     * This method enables the following syntax:
-     *
-     * <pre class="stHighlight">
-     * option should contain noElementsOf (1, 2)
+     * This method enables the following syntax: 
+     *
+     * <pre class="stHighlight">
+     * option should contain noneOf (1, 2)
      *                       ^
      * </pre>
      */
-    def noElementsOf[R](elements: GenTraversable[R])(implicit containing: ContainingConstraint[T, R]) {
-      val right = elements.toList
+    def noneOf[R](firstEle: R, secondEle: R, remainingEles: R*)(implicit containing: ContainingConstraint[T, R]) {
+      val right = firstEle :: secondEle :: remainingEles.toList
       if (right.distinct.size != right.size)
-<<<<<<< HEAD
-        throw new NotAllowedException(FailureMessages("noElementsOfDuplicate"), getStackDepthFun("Matchers.scala", "noElementsOf"))
-      doCollected(collected, xs, original, "noElementsOf", 1) { e =>
-        if (containing.containsNoneOf(e, right) != shouldBeTrue)
-          throw newTestFailedException(
-            FailureMessages(
-              if (shouldBeTrue) "containedAtLeastOneOf" else "didNotContainAtLeastOneOf",
-              e,
-              right
-            ),
-=======
         throw new NotAllowedException(FailureMessages.noneOfDuplicate, getStackDepthFun("Matchers.scala", "noneOf"))
       doCollected(collected, xs, original, "noneOf", 1) { e =>
         if (containing.containsNoneOf(e, right) != shouldBeTrue)
           throw newTestFailedException(
             if (shouldBeTrue)
-              FailureMessages.containedAtLeastOneOf(e, UnquotedString(right.map(FailureMessages.decorateToStringValue).mkString(", ")))
-            else
+              FailureMessages.containedAtLeastOneOf(e, UnquotedString(right.map(FailureMessages.decorateToStringValue).mkString(", "))) 
+            else 
               FailureMessages.didNotContainAtLeastOneOf(e, UnquotedString(right.map(FailureMessages.decorateToStringValue).mkString(", "))),
->>>>>>> e8b967b3
-            None,
-            6
-          )
-      }
-    }
-
-    /**
-     * This method enables the following syntax: 
-     *
-     * <pre class="stHighlight">
-     * option should contain atLeastOneOf (1, 2)
-     *                       ^
-     * </pre>
-     */
-    def atLeastOneOf[R](firstEle: R, secondEle: R, remainingEles: R*)(implicit aggregating: AggregatingConstraint[T, R]) {
-      val right = firstEle :: secondEle :: remainingEles.toList
-      if (right.distinct.size != right.size)
-        throw new NotAllowedException(FailureMessages("atLeastOneOfDuplicate"), getStackDepthFun("Matchers.scala", "atLeastOneOf"))
-      doCollected(collected, xs, original, "atLeastOneOf", 1) { e =>
-        if (aggregating.containsAtLeastOneOf(e, right) != shouldBeTrue)
-          throw newTestFailedException(
-<<<<<<< HEAD
-            FailureMessages(
-              if (shouldBeTrue) "didNotContainAtLeastOneOf" else "containedAtLeastOneOf",
-              e,
-              UnquotedString(right.map(FailureMessages.decorateToStringValue).mkString(", "))
-            ),
-=======
-            if (shouldBeTrue)
-              FailureMessages.didNotContainSameElements(e, right)
-            else
-              FailureMessages.containedSameElements(e, right),
->>>>>>> e8b967b3
             None,
             6
         )
@@ -4586,58 +4575,6 @@
     }
 
     /**
-     * This method enables the following syntax:
-     *
-     * <pre class="stHighlight">
-     * option should contain atLeastOneElementOf List(1, 2)
-     *                       ^
-     * </pre>
-     */
-    def atLeastOneElementOf[R](elements: GenTraversable[R])(implicit aggregating: AggregatingConstraint[T, R]) {
-      val right = elements.toList
-      if (right.distinct.size != right.size)
-        throw new NotAllowedException(FailureMessages("atLeastOneElementOfDuplicate"), getStackDepthFun("Matchers.scala", "atLeastOneElementOf"))
-      doCollected(collected, xs, original, "atLeastOneElementOf", 1) { e =>
-        if (aggregating.containsAtLeastOneOf(e, right) != shouldBeTrue)
-          throw newTestFailedException(
-            FailureMessages(
-              if (shouldBeTrue) "didNotContainAtLeastOneElementOf" else "containedAtLeastOneElementOf",
-              e,
-              right
-            ),
-            None,
-            6
-          )
-      }
-    }
-
-    /**
-     * This method enables the following syntax: 
-     *
-     * <pre class="stHighlight">
-     * option should contain noneOf (1, 2)
-     *                       ^
-     * </pre>
-     */
-    def noneOf[R](firstEle: R, secondEle: R, remainingEles: R*)(implicit containing: ContainingConstraint[T, R]) {
-      val right = firstEle :: secondEle :: remainingEles.toList
-      if (right.distinct.size != right.size)
-        throw new NotAllowedException(FailureMessages("noneOfDuplicate"), getStackDepthFun("Matchers.scala", "noneOf"))
-      doCollected(collected, xs, original, "noneOf", 1) { e =>
-        if (containing.containsNoneOf(e, right) != shouldBeTrue)
-          throw newTestFailedException(
-            FailureMessages(
-              if (shouldBeTrue) "containedAtLeastOneOf" else "didNotContainAtLeastOneOf",
-              e,
-              UnquotedString(right.map(FailureMessages.decorateToStringValue).mkString(", "))
-            ),
-            None,
-            6
-        )
-      }
-    }
-
-    /**
      * This method enables the following syntax: 
      *
      * <pre class="stHighlight">
@@ -4649,13 +4586,12 @@
       doCollected(collected, xs, original, "theSameElementsAs", 1) { e =>
         if (aggregating.containsTheSameElementsAs(e, right) != shouldBeTrue)
           throw newTestFailedException(
-            FailureMessages(
-              if (shouldBeTrue) "didNotContainSameElements" else "containedSameElements",
-              e,
-              right
-            ),
-            None,
-            6
+            if (shouldBeTrue)
+              FailureMessages.didNotContainSameElements(e, right) 
+           else 
+              FailureMessages.containedSameElements(e, right),
+           None,
+           6
         )
       }
     }
@@ -4777,15 +4713,14 @@
     def allElementsOf[R](elements: GenTraversable[R])(implicit aggregating: AggregatingConstraint[T, R]) {
       val right = elements.toList
       if (right.distinct.size != right.size)
-        throw new NotAllowedException(FailureMessages("allElementsOfDuplicate"), getStackDepthFun("Matchers.scala", "allElementsOf"))
+        throw new NotAllowedException(FailureMessages.allElementsOfDuplicate, getStackDepthFun("Matchers.scala", "allElementsOf"))
       doCollected(collected, xs, original, "allElementsOf", 1) { e =>
         if (aggregating.containsAllOf(e, right) != shouldBeTrue)
           throw newTestFailedException(
-            FailureMessages(
-              if (shouldBeTrue) "didNotContainAllElementsOf" else "containedAllElementsOf",
-              e,
-              right
-            ),
+            if (shouldBeTrue)
+              FailureMessages.didNotContainAllElementsOf(e, right)
+            else
+              FailureMessages.containedAllElementsOf(e, right),
             None,
             6
           )
@@ -4828,15 +4763,14 @@
     def inOrderElementsOf[R](elements: GenTraversable[R])(implicit sequencing: SequencingConstraint[T, R]) {
       val right = elements.toList
       if (right.distinct.size != right.size)
-        throw new NotAllowedException(FailureMessages("inOrderElementsOfDuplicate"), getStackDepthFun("Matchers.scala", "inOrderElementsOf"))
+        throw new NotAllowedException(FailureMessages.inOrderElementsOfDuplicate, getStackDepthFun("Matchers.scala", "inOrderElementsOf"))
       doCollected(collected, xs, original, "inOrderElementsOf", 1) { e =>
         if (sequencing.containsInOrder(e, right) != shouldBeTrue)
           throw newTestFailedException(
-            FailureMessages(
-              if (shouldBeTrue) "didNotContainAllElementsOfInOrder" else "containedAllElementsOfInOrder",
-              e,
-              right
-            ),
+            if (shouldBeTrue)
+              FailureMessages.didNotContainAllElementsOfInOrder(e, right)
+            else  
+              FailureMessages.containedAllElementsOfInOrder(e, right),
             None,
             6
           )
@@ -4879,15 +4813,14 @@
     def atMostOneElementOf[R](elements: GenTraversable[R])(implicit aggregating: AggregatingConstraint[T, R]) {
       val right = elements.toList
       if (right.distinct.size != right.size)
-        throw new NotAllowedException(FailureMessages("atMostOneElementOfDuplicate"), getStackDepthFun("Matchers.scala", "atMostOneElementOf"))
+        throw new NotAllowedException(FailureMessages.atMostOneElementOfDuplicate, getStackDepthFun("Matchers.scala", "atMostOneElementOf"))
       doCollected(collected, xs, original, "atMostOneElementOf", 1) { e =>
         if (aggregating.containsAtMostOneOf(e, right) != shouldBeTrue)
           throw newTestFailedException(
-            FailureMessages(
-              if (shouldBeTrue) "didNotContainAtMostOneElementOf" else "containedAtMostOneElementOf",
-              e,
-              right
-            ),
+            if (shouldBeTrue)
+              FailureMessages.didNotContainAtMostOneElementOf(e, right)
+            else
+              FailureMessages.containedAtMostOneElementOf(e, right),
             None,
             6
           )
@@ -5602,11 +5535,7 @@
         if (!evidence.areEqual(e, right)) {
           val rightIsBoolean = right.isInstanceOf[Boolean]
           val (eee, rightee) = Suite.getObjectsForFailureMessage(e, right)
-<<<<<<< HEAD
-          throw newTestFailedException(FailureMessages(if (rightIsBoolean) "wasNot" else "wasNotEqualTo", eee, rightee), None, 6)
-=======
-          throw newTestFailedException(FailureMessages.wasNot(eee, rightee), None, 6)
->>>>>>> e8b967b3
+          throw newTestFailedException(if (rightIsBoolean) FailureMessages.wasNot(eee, rightee) else FailureMessages.wasNotEqualTo(eee, rightee), None, 6)
         }
       }
     }
@@ -5817,7 +5746,7 @@
     def shouldBe(o: Null)(implicit ev: T <:< AnyRef) {
       doCollected(collected, xs, original, "shouldBe", 1) { e =>
         if (e != null)
-         throw newTestFailedException(FailureMessages("wasNotNull", e), None, 6) 
+         throw newTestFailedException(FailureMessages.wasNotNull(e), None, 6) 
       }
     }
 
@@ -5833,7 +5762,7 @@
       doCollected(collected, xs, original, "shouldBe", 1) { e =>
         val result = bePropertyMatcher(e.asInstanceOf[U])
         if (!result.matches) 
-          throw newTestFailedException(FailureMessages("wasNot", e, UnquotedString(result.propertyName)), None, 6)
+          throw newTestFailedException(FailureMessages.wasNot(e, UnquotedString(result.propertyName)), None, 6)
       }
     }
 
@@ -5849,7 +5778,7 @@
       doCollected(collected, xs, original, "shouldBe", 1) { e =>
         val result = resultOfAWordApplication.bePropertyMatcher(e.asInstanceOf[U])
         if (!result.matches)
-          throw newTestFailedException(FailureMessages("wasNotA", e, UnquotedString(result.propertyName)), None, 6)
+          throw newTestFailedException(FailureMessages.wasNotA(e, UnquotedString(result.propertyName)), None, 6)
       }
     }
 
@@ -5865,7 +5794,7 @@
       doCollected(collected, xs, original, "shouldBe", 1) { e =>
         val result = resultOfAnWordApplication.bePropertyMatcher(e.asInstanceOf[U])
         if (!result.matches)
-          throw newTestFailedException(FailureMessages("wasNotAn", e, UnquotedString(result.propertyName)), None, 6)
+          throw newTestFailedException(FailureMessages.wasNotAn(e, UnquotedString(result.propertyName)), None, 6)
       }
     }
 
@@ -5956,7 +5885,6 @@
      *          ^
      * </pre>
      */
-<<<<<<< HEAD
     def shouldNot[TYPECLASS1[_], TYPECLASS2[_], TYPECLASS3[_], TYPECLASS4[_]](rightMatcherFactory4: MatcherFactory4[T, TYPECLASS1, TYPECLASS2, TYPECLASS3, TYPECLASS4])(implicit typeClass1: TYPECLASS1[T], typeClass2: TYPECLASS2[T], typeClass3: TYPECLASS3[T], typeClass4: TYPECLASS4[T]) {
       val rightMatcher = rightMatcherFactory4.matcher
       doCollected(collected, xs, original, "shouldNot", 1) { e =>
@@ -5965,12 +5893,6 @@
             throw newTestFailedException(negatedFailureMessage, None, 6)
           case _ => ()
         }
-=======
-    def shouldBe(o: Null)(implicit ev: T <:< AnyRef) {
-      doCollected(collected, xs, original, "shouldBe", 1) { e =>
-        if (e != null)
-         throw newTestFailedException(FailureMessages.wasNotNull(e), None, 6)
->>>>>>> e8b967b3
       }
     }
 
@@ -5982,7 +5904,6 @@
      *          ^
      * </pre>
      */
-<<<<<<< HEAD
     def shouldNot[TYPECLASS1[_], TYPECLASS2[_], TYPECLASS3[_], TYPECLASS4[_], TYPECLASS5[_]](rightMatcherFactory5: MatcherFactory5[T, TYPECLASS1, TYPECLASS2, TYPECLASS3, TYPECLASS4, TYPECLASS5])(implicit typeClass1: TYPECLASS1[T], typeClass2: TYPECLASS2[T], typeClass3: TYPECLASS3[T], typeClass4: TYPECLASS4[T], typeClass5: TYPECLASS5[T]) {
       val rightMatcher = rightMatcherFactory5.matcher
       doCollected(collected, xs, original, "shouldNot", 1) { e =>
@@ -5991,13 +5912,6 @@
             throw newTestFailedException(negatedFailureMessage, None, 6)
           case _ => ()
         }
-=======
-    def shouldBe[U <: T](bePropertyMatcher: BePropertyMatcher[U])(implicit ev: T <:< AnyRef) { // TODO: Try supporting this with 2.10 AnyVals
-      doCollected(collected, xs, original, "shouldBe", 1) { e =>
-        val result = bePropertyMatcher(e.asInstanceOf[U])
-        if (!result.matches) 
-          throw newTestFailedException(FailureMessages.wasNot(e, UnquotedString(result.propertyName)), None, 6)
->>>>>>> e8b967b3
       }
     }
 
@@ -6009,7 +5923,6 @@
      *          ^
      * </pre>
      */
-<<<<<<< HEAD
     def shouldNot[TYPECLASS1[_], TYPECLASS2[_], TYPECLASS3[_], TYPECLASS4[_], TYPECLASS5[_], TYPECLASS6[_]](rightMatcherFactory6: MatcherFactory6[T, TYPECLASS1, TYPECLASS2, TYPECLASS3, TYPECLASS4, TYPECLASS5, TYPECLASS6])(implicit typeClass1: TYPECLASS1[T], typeClass2: TYPECLASS2[T], typeClass3: TYPECLASS3[T], typeClass4: TYPECLASS4[T], typeClass5: TYPECLASS5[T], typeClass6: TYPECLASS6[T]) {
       val rightMatcher = rightMatcherFactory6.matcher
       doCollected(collected, xs, original, "shouldNot", 1) { e =>
@@ -6018,13 +5931,6 @@
             throw newTestFailedException(negatedFailureMessage, None, 6)
           case _ => ()
         }
-=======
-    def shouldBe[U <: T](resultOfAWordApplication: ResultOfAWordToBePropertyMatcherApplication[U])(implicit ev: T <:< AnyRef) {// TODO: Try supporting this with 2.10 AnyVals
-      doCollected(collected, xs, original, "shouldBe", 1) { e =>
-        val result = resultOfAWordApplication.bePropertyMatcher(e.asInstanceOf[U])
-        if (!result.matches)
-          throw newTestFailedException(FailureMessages.wasNotA(e, UnquotedString(result.propertyName)), None, 6)
->>>>>>> e8b967b3
       }
     }
 
@@ -6036,7 +5942,6 @@
      *          ^
      * </pre>
      */
-<<<<<<< HEAD
     def shouldNot[TYPECLASS1[_], TYPECLASS2[_], TYPECLASS3[_], TYPECLASS4[_], TYPECLASS5[_], TYPECLASS6[_], TYPECLASS7[_]](rightMatcherFactory7: MatcherFactory7[T, TYPECLASS1, TYPECLASS2, TYPECLASS3, TYPECLASS4, TYPECLASS5, TYPECLASS6, TYPECLASS7])(implicit typeClass1: TYPECLASS1[T], typeClass2: TYPECLASS2[T], typeClass3: TYPECLASS3[T], typeClass4: TYPECLASS4[T], typeClass5: TYPECLASS5[T], typeClass6: TYPECLASS6[T], typeClass7: TYPECLASS7[T]) {
       val rightMatcher = rightMatcherFactory7.matcher
       doCollected(collected, xs, original, "shouldNot", 1) { e =>
@@ -6045,13 +5950,6 @@
             throw newTestFailedException(negatedFailureMessage, None, 6)
           case _ => ()
         }
-=======
-    def shouldBe[U <: T](resultOfAnWordApplication: ResultOfAnWordToBePropertyMatcherApplication[U])(implicit ev: T <:< AnyRef) {// TODO: Try supporting this with 2.10 AnyVals
-      doCollected(collected, xs, original, "shouldBe", 1) { e =>
-        val result = resultOfAnWordApplication.bePropertyMatcher(e.asInstanceOf[U])
-        if (!result.matches)
-          throw newTestFailedException(FailureMessages.wasNotAn(e, UnquotedString(result.propertyName)), None, 6)
->>>>>>> e8b967b3
       }
     }
 
@@ -7171,7 +7069,7 @@
     def shouldBe[R](right: R)(implicit evidence: EqualityConstraint[T, R]) { // TODO: Tests and behavior for special Boolean err msg
       if (!evidence.areEqual(leftSideValue, right)) {
         val (leftee, rightee) = Suite.getObjectsForFailureMessage(leftSideValue, right)
-        throw newTestFailedException(FailureMessages("wasNotEqualTo", leftee, rightee))
+        throw newTestFailedException(FailureMessages.wasNotEqualTo(leftee, rightee))
       }
     }
 
