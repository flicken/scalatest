import sbt._
import Keys._
import java.net.{URL, URLClassLoader}
import java.io.PrintWriter
import scala.io.Source
import com.typesafe.sbt.osgi.SbtOsgi._
import com.typesafe.sbt.SbtPgp._

object ScalatestBuild extends Build {
 
  // To run gentests
  // rm -rf gentests
  // sbt genGenTests/test  (etc., look at specific failures on CI output)

  // To enable deprecation warnings on the fly
  // set scalacOptions in ThisBuild ++= Seq("-unchecked", "-deprecation")

  // To temporarily switch sbt to a different Scala version:
  // > ++ 2.10.4
  val buildScalaVersion = "2.11.5"

  val releaseVersion = "3.0.0-SNAP4"
  val githubTag = "release-3.0.0-SNAP4-for-scala-2.11-and-2.10" // for scaladoc source urls

  val docSourceUrl =
    "https://github.com/scalatest/scalatest/tree/"+ githubTag +
    "€{FILE_PATH}.scala"

  def envVar(name: String): Option[String] =
    try {
      Some(sys.env(name))
    }
    catch {
      case e: NoSuchElementException => None
    }

  def getGPGFilePath: String =
    envVar("SCALATEST_GPG_FILE") match {
      case Some(path) => path
      case None => (Path.userHome / ".gnupg" / "secring.gpg").getAbsolutePath
    }

  def getGPGPassphase: Option[Array[Char]] =
    envVar("SCALATEST_GPG_PASSPHASE") match {
      case Some(passphase) => Some(passphase.toCharArray)
      case None => None
    }

  def getNexusCredentials: Credentials =
    (envVar("SCALATEST_NEXUS_LOGIN"), envVar("SCALATEST_NEXUS_PASSWORD")) match {
      case (Some(login), Some(password)) => Credentials("Sonatype Nexus Repository Manager", "oss.sonatype.org", login, password)
      case _ => Credentials(Path.userHome / ".ivy2" / ".credentials")
    }

  def getJavaHome: Option[File] =
    envVar("JAVA_HOME") match {
      case Some(javaHome) => Some(file(javaHome))
      case None =>
        val javaHome = new File(System.getProperty("java.home"))
        val javaHomeBin = new File(javaHome, "bin")
        val javac = new File(javaHomeBin, "javac")
        val javacExe = new File(javaHomeBin, "javac.exe")
        if (javac.exists || javacExe.exists)
          Some(file(javaHome.getAbsolutePath))
        else {
          println("WARNING: No JAVA_HOME detected, javac on PATH will be used.  Set JAVA_HOME enviroment variable to a JDK to remove this warning.")
          None
        }
    }

  def sharedSettings: Seq[Setting[_]] = Seq(
    javaHome := getJavaHome,
    scalaVersion := buildScalaVersion,
    crossScalaVersions := Seq(buildScalaVersion, "2.10.4"),
    version := releaseVersion,
    scalacOptions ++= Seq("-feature", "-target:jvm-1.6"),
    resolvers += "Sonatype Public" at "https://oss.sonatype.org/content/groups/public",
    libraryDependencies ++= scalaLibraries(scalaVersion.value),
    publishTo <<= version { v: String =>
      val nexus = "https://oss.sonatype.org/"
      if (v.trim.endsWith("SNAPSHOT")) Some("publish-snapshots" at nexus + "content/repositories/snapshots")
      else                             Some("publish-releases" at nexus + "service/local/staging/deploy/maven2")
    },
    publishMavenStyle := true,
    publishArtifact in Test := false,
    pomIncludeRepository := { _ => false },
    pomExtra := (
      <url>http://www.scalatest.org</url>
        <licenses>
          <license>
            <name>the Apache License, ASL Version 2.0</name>
            <url>http://www.apache.org/licenses/LICENSE-2.0</url>
            <distribution>repo</distribution>
          </license>
        </licenses>
        <scm>
          <url>https://github.com/scalatest/scalatest</url>
          <connection>scm:git:git@github.com:scalatest/scalatest.git</connection>
          <developerConnection>
            scm:git:git@github.com:scalatest/scalatest.git
          </developerConnection>
        </scm>
        <developers>
          <developer>
            <id>bvenners</id>
            <name>Bill Venners</name>
            <email>bill@artima.com</email>
          </developer>
          <developer>
            <id>gcberger</id>
            <name>George Berger</name>
            <email>george.berger@gmail.com</email>
          </developer>
          <developer>
            <id>cheeseng</id>
            <name>Chua Chee Seng</name>
            <email>cheeseng@amaseng.com</email>
          </developer>
        </developers>
      ),
    credentials += getNexusCredentials,
    pgpSecretRing := file(getGPGFilePath),
    pgpPassphrase := getGPGPassphase
  )

  lazy val sharedDocSettings = Seq(
    dependencyClasspath in (Compile, doc) := {
      val deps = (dependencyClasspath in (Compile, doc)).value
      val macroClassDir = (classDirectory in (scalacticMacro, Compile)).value
      deps.filterNot(_.data == macroClassDir)
    },
    docsrcDirSetting,
    docSourcesSetting,
    docScalacOptionsSetting
  )

  def scalacheckDependency(config: String) =
    "org.scalacheck" %% "scalacheck" % "1.12.1" % config

  def crossBuildLibraryDependencies(theScalaVersion: String) =
    CrossVersion.partialVersion(theScalaVersion) match {
      // if scala 2.11+ is used, add dependency on scala-xml module
      case Some((2, scalaMajor)) if scalaMajor >= 11 =>
        Seq(
          "org.scala-lang.modules" %% "scala-xml" % "1.0.2",
          scalacheckDependency("optional")
        )
      case _ =>
        Seq(scalacheckDependency("optional"))
    }

  def scalaLibraries(theScalaVersion: String) =
    Seq(
      "org.scala-lang" % "scala-compiler" % theScalaVersion % "provided",
      "org.scala-lang" % "scala-reflect" % theScalaVersion // this is needed to compile macro
    )

  def scalatestLibraryDependencies =
    Seq(
      "org.scala-sbt" % "test-interface" % "1.0" % "optional",
      "org.easymock" % "easymockclassextension" % "3.1" % "optional",
      "org.jmock" % "jmock-legacy" % "2.5.1" % "optional",
      "org.mockito" % "mockito-all" % "1.9.0" % "optional",
      "org.testng" % "testng" % "6.8.7" % "optional",
      "com.google.inject" % "guice" % "2.0" % "optional",
      "junit" % "junit" % "4.10" % "optional",
      "org.seleniumhq.selenium" % "selenium-java" % "2.35.0" % "optional",
      "org.apache.ant" % "ant" % "1.7.1" % "optional",
      "commons-io" % "commons-io" % "1.3.2" % "test",
      "org.eclipse.jetty" % "jetty-server" % "8.1.8.v20121106" % "test",
      "org.eclipse.jetty" % "jetty-webapp" % "8.1.8.v20121106" % "test",
      "org.ow2.asm" % "asm-all" % "4.1" % "optional",
      "org.pegdown" % "pegdown" % "1.4.2" % "optional"
    )

  def scalatestTestOptions =
    Seq(Tests.Argument("-l", "org.scalatest.tags.Slow",
      "-m", "org.scalatest",
      "-m", "org.scalactic",
      "-m", "org.scalactic.anyvals",
      "-m", "org.scalactic.algebra",
      "-m", "org.scalactic.enablers",
      "-m", "org.scalatest.fixture",
      "-m", "org.scalatest.concurrent",
      "-m", "org.scalatest.testng",
      "-m", "org.scalatest.junit",
      "-m", "org.scalatest.events",
      "-m", "org.scalatest.prop",
      "-m", "org.scalatest.tools",
      "-m", "org.scalatest.matchers",
      "-m", "org.scalatest.suiteprop",
      "-m", "org.scalatest.mock",
      "-m", "org.scalatest.path",
      "-m", "org.scalatest.selenium",
      "-m", "org.scalatest.exceptions",
      "-m", "org.scalatest.time",
      "-m", "org.scalatest.words",
      "-m", "org.scalatest.enablers",
      "-m", "org.scalautils",
      "-oDI",
      "-h", "target/html",
      "-u", "target/junit",
      "-fW", "target/result.txt"))

  lazy val commonTest = Project("common-test", file("common-test"))
    .settings(sharedSettings: _*)
    .settings(
      projectTitle := "Common test classes used by scalactic and scalatest",
      libraryDependencies += scalacheckDependency("optional")
    ).dependsOn(scalacticMacro, LocalProject("scalatest"))

  lazy val scalacticMacro = Project("scalacticMacro", file("scalactic-macro"))
    .settings(sharedSettings: _*)
    .settings(
      projectTitle := "Scalactic Macro",
      organization := "org.scalactic",
      // Disable publishing macros directly, included in scalactic main jar
      publish := {},
      publishLocal := {}
    )

  lazy val scalactic = Project("scalactic", file("scalactic"))
    .settings(sharedSettings: _*)
    .settings(
      projectTitle := "Scalactic",
      organization := "org.scalactic",
      initialCommands in console := "import org.scalactic._",
      sourceGenerators in Compile += {
        Def.task{
          GenVersions.genScalacticVersions((sourceManaged in Compile).value / "scala" / "org" / "scalactic", version.value, scalaVersion.value)
        }.taskValue
      },
      // include the macro classes and resources in the main jar
      mappings in (Compile, packageBin) ++= mappings.in(scalacticMacro, Compile, packageBin).value,
      // include the macro sources in the main source jar
      mappings in (Compile, packageSrc) ++= mappings.in(scalacticMacro, Compile, packageSrc).value,
      docTaskSetting
    ).settings(osgiSettings: _*).settings(
      OsgiKeys.exportPackage := Seq(
        "org.scalactic",
        "org.scalactic.anyvals",
        "org.scalautils"
      ),
      OsgiKeys.additionalHeaders:= Map(
        "Bundle-Name" -> "Scalactic",
        "Bundle-Description" -> "Scalactic is an open-source library for Scala projects.",
        "Bundle-DocURL" -> "http://www.scalactic.org/",
        "Bundle-Vendor" -> "Artima, Inc."
      )
    ).dependsOn(scalacticMacro % "compile-internal, test-internal").aggregate(LocalProject("scalactic-test"))  // avoid dependency in pom on non-existent scalactic-macro artifact, per discussion in http://grokbase.com/t/gg/simple-build-tool/133shekp07/sbt-avoid-dependence-in-a-macro-based-project

  lazy val scalacticTest = Project("scalactic-test", file("scalactic-test"))
    .settings(sharedSettings: _*)
    .settings(
      projectTitle := "Scalactic Test",
      organization := "org.scalactic",
      libraryDependencies += scalacheckDependency("test")
    ).dependsOn(scalactic, scalatest % "test", commonTest % "test")

  lazy val scalatest = Project("scalatest", file("scalatest"))
   .settings(sharedSettings: _*)
   .settings(sharedDocSettings: _*)
   .settings(
     projectTitle := "ScalaTest",
     organization := "org.scalatest",
     initialCommands in console := """|import org.scalatest._
                                      |import org.scalactic._
                                      |import Matchers._""".stripMargin,
     ivyXML :=
       <dependency org="org.eclipse.jetty.orbit" name="javax.servlet" rev="3.0.0.v201112011016">
         <artifact name="javax.servlet" type="orbit" ext="jar"/>
       </dependency>,
     libraryDependencies ++= crossBuildLibraryDependencies(scalaVersion.value),
     libraryDependencies ++= scalatestLibraryDependencies,
     genMustMatchersTask,
     genGenTask,
     genTablesTask,
     genCodeTask,
     genFactoriesTask,
     genCompatibleClassesTask,
     sourceGenerators in Compile <+=
         (baseDirectory, sourceManaged in Compile, version, scalaVersion) map genFiles("gengen", "GenGen.scala")(GenGen.genMain),
     sourceGenerators in Compile <+=
         (baseDirectory, sourceManaged in Compile, version, scalaVersion) map genFiles("gentables", "GenTable.scala")(GenTable.genMain),
     sourceGenerators in Compile <+=
         (baseDirectory, sourceManaged in Compile, version, scalaVersion) map genFiles("genmatchers", "MustMatchers.scala")(GenMatchers.genMain),
     sourceGenerators in Compile <+=
         (baseDirectory, sourceManaged in Compile, version, scalaVersion) map genFiles("genfactories", "GenFactories.scala")(GenFactories.genMain),
     sourceGenerators in Compile <+=
         (baseDirectory, sourceManaged in Compile, version, scalaVersion) map genFiles("gencompcls", "GenCompatibleClasses.scala")(GenCompatibleClasses.genMain),
     sourceGenerators in Compile <+=
         (baseDirectory, sourceManaged in Compile, version, scalaVersion) map genFiles("genversions", "GenVersions.scala")(GenVersions.genScalaTestVersions),
     docTaskSetting
   ).settings(osgiSettings: _*).settings(
      OsgiKeys.exportPackage := Seq(
        "org.scalatest",
        "org.scalatest.concurrent",
        "org.scalatest.enablers",
        "org.scalatest.events",
        "org.scalatest.exceptions",
        "org.scalatest.fixture",
        "org.scalatest.junit",
        "org.scalatest.matchers",
        "org.scalatest.mock",
        "org.scalatest.path",
        "org.scalatest.prop",
        "org.scalatest.selenium",
        "org.scalatest.tags",
        "org.scalatest.tagobjects",
        "org.scalatest.testng",
        "org.scalatest.time",
        "org.scalatest.tools",
        "org.scalatest.verb",
        "org.scalatest.words",
        "org.scalactic",
        "org.scalactic.enablers",
        "org.scalactic.anyvals",
        "org.scalactic.algebra",
        "org.scalautils"
      ),
      OsgiKeys.additionalHeaders:= Map(
        "Bundle-Name" -> "ScalaTest",
        "Bundle-Description" -> "ScalaTest is an open-source test framework for the Java Platform designed to increase your productivity by letting you write fewer lines of test code that more clearly reveal your intent.",
        "Bundle-DocURL" -> "http://www.scalatest.org/",
        "Bundle-Vendor" -> "Artima, Inc.",
        "Main-Class" -> "org.scalatest.tools.Runner"
      )
   ).dependsOn(scalacticMacro, scalactic).aggregate(LocalProject("scalatest-test"))

  lazy val scalatestTest = Project("scalatest-test", file("scalatest-test"))
    .settings(sharedSettings: _*)
    .settings(sharedDocSettings: _*)
    .settings(
      projectTitle := "ScalaTest Test",
      organization := "org.scalatest",
      libraryDependencies ++= crossBuildLibraryDependencies(scalaVersion.value),
      libraryDependencies ++= scalatestLibraryDependencies,
      testOptions in Test := scalatestTestOptions
    ).dependsOn(scalatest % "test", commonTest % "test")

  lazy val scalatestAll = Project("scalatest-all", file("."))
    .settings(sharedSettings: _*)
    .settings(
      projectTitle := "ScalaTest All",
      name := "scalatest-all",
      organization := "org.scalatest",
      // include the scalactic classes and resources in the jar
      mappings in (Compile, packageBin) ++= mappings.in(scalactic, Compile, packageBin).value,
      // include the scalactic sources in the source jar
      mappings in (Compile, packageSrc) ++= mappings.in(scalactic, Compile, packageSrc).value,
      // include the scalatest classes and resources in the jar
      mappings in (Compile, packageBin) ++= mappings.in(scalatest, Compile, packageBin).value,
      // include the scalatest sources in the source jar
      mappings in (Compile, packageSrc) ++= mappings.in(scalatest, Compile, packageSrc).value
    ).settings(osgiSettings: _*).settings(
      OsgiKeys.exportPackage := Seq(
        "org.scalatest",
        "org.scalatest.concurrent",
        "org.scalatest.enablers",
        "org.scalatest.events",
        "org.scalatest.exceptions",
        "org.scalatest.fixture",
        "org.scalatest.junit",
        "org.scalatest.matchers",
        "org.scalatest.mock",
        "org.scalatest.path",
        "org.scalatest.prop",
        "org.scalatest.selenium",
        "org.scalatest.tags",
        "org.scalatest.tagobjects",
        "org.scalatest.testng",
        "org.scalatest.time",
        "org.scalatest.tools",
        "org.scalatest.verb",
        "org.scalatest.words",
        "org.scalactic",
        "org.scalactic.anyvals",
        "org.scalautils"
      ),
      OsgiKeys.additionalHeaders:= Map(
        "Bundle-Name" -> "ScalaTest",
        "Bundle-Description" -> "ScalaTest is an open-source test framework for the Java Platform designed to increase your productivity by letting you write fewer lines of test code that more clearly reveal your intent.",
        "Bundle-DocURL" -> "http://www.scalatest.org/",
        "Bundle-Vendor" -> "Artima, Inc.",
        "Main-Class" -> "org.scalatest.tools.Runner"
      )
    ).dependsOn(scalacticMacro % "compile-internal, test-internal", scalactic % "compile-internal", scalatest % "compile-internal").aggregate(scalactic, scalatest)

  def gentestsLibraryDependencies =
    Seq(
      "org.mockito" % "mockito-all" % "1.9.0" % "optional",
      "junit" % "junit" % "4.10" % "optional",
      "org.testng" % "testng" % "6.8.7" % "optional",
      "org.jmock" % "jmock-legacy" % "2.5.1" % "optional",
      "org.pegdown" % "pegdown" % "1.4.2" % "optional"
    )

  def gentestsSharedSettings: Seq[Setting[_]] = Seq(
    javaHome := getJavaHome,
    scalaVersion := buildScalaVersion,
    scalacOptions ++= Seq("-feature"),
    resolvers += "Sonatype Public" at "https://oss.sonatype.org/content/groups/public",
    libraryDependencies ++= crossBuildLibraryDependencies(scalaVersion.value),
    libraryDependencies ++= gentestsLibraryDependencies,
    testOptions in Test := Seq(Tests.Argument("-h", "target/html"))
  )

  lazy val genRegularTests1 = Project("genRegularTests1", file("gentests/GenRegular1"))
    .settings(gentestsSharedSettings: _*)
    .settings(
      genRegularTask1,
      sourceGenerators in Test <+=
        (baseDirectory, sourceManaged in Test, version, scalaVersion) map genFiles("genregular1", "GenRegular1.scala")(GenRegularTests1.genTest)
    ).dependsOn(scalatest, commonTest, scalacticMacro % "compile-internal, test-internal")

  lazy val genRegularTests2 = Project("genRegularTests2", file("gentests/GenRegular2"))
    .settings(gentestsSharedSettings: _*)
    .settings(
      genRegularTask2,
      sourceGenerators in Test <+=
        (baseDirectory, sourceManaged in Test, version, scalaVersion) map genFiles("genregular2", "GenRegular2.scala")(GenRegularTests2.genTest)
    ).dependsOn(scalatest, commonTest, scalacticMacro % "compile-internal, test-internal")

  lazy val genRegularTests3 = Project("genRegularTests3", file("gentests/GenRegular3"))
    .settings(gentestsSharedSettings: _*)
    .settings(
      genRegularTask3,
      sourceGenerators in Test <+=
        (baseDirectory, sourceManaged in Test, version, scalaVersion) map genFiles("genregular3", "GenRegular3.scala")(GenRegularTests3.genTest)
    ).dependsOn(scalatest, commonTest, scalacticMacro % "compile-internal, test-internal")

  lazy val genRegularTests4 = Project("genRegularTests4", file("gentests/GenRegular4"))
    .settings(gentestsSharedSettings: _*)
    .settings(
      genRegularTask4,
      libraryDependencies ++= scalatestLibraryDependencies,
      testOptions in Test := scalatestTestOptions,
      sourceGenerators in Test <+=
        (baseDirectory, sourceManaged in Test, version, scalaVersion) map genFiles("genregular4", "GenRegularTests1.scala")(GenRegularTests4.genTest)
    ).dependsOn(scalatest, commonTest, scalacticMacro % "compile-internal, test-internal")

  lazy val genRegularTests5 = Project("genRegularTests5", file("gentests/GenRegular5"))
    .settings(gentestsSharedSettings: _*)
    .settings(
      genRegularTask5,
      libraryDependencies ++= scalatestLibraryDependencies,
      testOptions in Test := scalatestTestOptions,
      sourceGenerators in Test <+=
        (baseDirectory, sourceManaged in Test, version, scalaVersion) map genFiles("genregular5", "GenRegularTests1.scala")(GenRegularTests5.genTest)
    ).dependsOn(scalatest, commonTest, scalacticMacro % "compile-internal, test-internal")

  lazy val genMustMatchersTests1 = Project("genMustMatchersTests1", file("gentests/MustMatchers1"))
    .settings(gentestsSharedSettings: _*)
    .settings(
      genMustMatchersTask,
      sourceGenerators in Test <+=
        (baseDirectory, sourceManaged in Test, version, scalaVersion) map genFiles("genmatchers1", "GenMustMatchersTests.scala")(GenMustMatchersTests1.genTest)
    ).dependsOn(scalatest, commonTest, scalacticMacro % "compile-internal, test-internal")

  lazy val genMustMatchersTests2 = Project("genMustMatchersTests2", file("gentests/MustMatchers2"))
    .settings(gentestsSharedSettings: _*)
    .settings(
      genMustMatchersTask,
      sourceGenerators in Test <+=
        (baseDirectory, sourceManaged in Test, version, scalaVersion) map genFiles("genmatchers2", "GenMustMatchersTests.scala")(GenMustMatchersTests2.genTest)
    ).dependsOn(scalatest, commonTest, scalacticMacro % "compile-internal, test-internal")

  lazy val genMustMatchersTests3 = Project("genMustMatchersTests3", file("gentests/MustMatchers3"))
    .settings(gentestsSharedSettings: _*)
    .settings(
      genMustMatchersTask,
      sourceGenerators in Test <+=
        (baseDirectory, sourceManaged in Test, version, scalaVersion) map genFiles("genmatchers3", "GenMustMatchersTests.scala")(GenMustMatchersTests3.genTest)
    ).dependsOn(scalatest, commonTest, scalacticMacro % "compile-internal, test-internal")

  lazy val genMustMatchersTests4 = Project("genMustMatchersTests4", file("gentests/MustMatchers4"))
    .settings(gentestsSharedSettings: _*)
    .settings(
      genMustMatchersTask,
      sourceGenerators in Test <+=
        (baseDirectory, sourceManaged in Test, version, scalaVersion) map genFiles("genmatchers4", "GenMustMatchersTests.scala")(GenMustMatchersTests4.genTest)
    ).dependsOn(scalatest, commonTest, scalacticMacro % "compile-internal, test-internal")

  lazy val genGenTests = Project("genGenTests", file("gentests/GenGen"))
    .settings(gentestsSharedSettings: _*)
    .settings(
      genGenTask,
      sourceGenerators in Test <+=
        (baseDirectory, sourceManaged in Test, version, scalaVersion) map genFiles("gengen", "GenGen.scala")(GenGen.genTest)
    ).dependsOn(scalatest, commonTest, scalacticMacro % "compile-internal, test-internal")

  lazy val genTablesTests = Project("genTablesTests", file("gentests/GenTables"))
    .settings(gentestsSharedSettings: _*)
    .settings(
      genTablesTask,
      sourceGenerators in Test <+=
        (baseDirectory, sourceManaged in Test, version, scalaVersion) map genFiles("gentables", "GenTable.scala")(GenTable.genTest)
    ).dependsOn(scalatest, commonTest, scalacticMacro % "compile-internal, test-internal")

  lazy val genInspectorsTests = Project("genInspectorsTests", file("gentests/GenInspectors"))
    .settings(gentestsSharedSettings: _*)
    .settings(
      genInspectorsTask,
      sourceGenerators in Test <+=
        (baseDirectory, sourceManaged in Test, version, scalaVersion) map genFiles("geninspectors", "GenInspectors.scala")(GenInspectors.genTest)
    ).dependsOn(scalatest, commonTest, scalacticMacro % "compile-internal, test-internal")

  lazy val genInspectorsShorthandsTests1 = Project("genInspectorsShorthandsTests1", file("gentests/GenInspectorsShorthands1"))
    .settings(gentestsSharedSettings: _*)
    .settings(
      genInspectorsShorthandsTask1,
      sourceGenerators in Test <+=
        (baseDirectory, sourceManaged in Test, version, scalaVersion) map genFiles("geninspectorsshorthands1", "GenInspectorsShorthands.scala")(GenInspectorsShorthands1.genTest)
    ).dependsOn(scalatest, commonTest, scalacticMacro % "compile-internal, test-internal")

  lazy val genInspectorsShorthandsTests2 = Project("genInspectorsShorthandsTests2", file("gentests/GenInspectorsShorthands2"))
    .settings(gentestsSharedSettings: _*)
    .settings(
      genInspectorsShorthandsTask2,
      sourceGenerators in Test <+=
        (baseDirectory, sourceManaged in Test, version, scalaVersion) map genFiles("geninspectorsshorthands2", "GenInspectorsShorthands.scala")(GenInspectorsShorthands2.genTest)
    ).dependsOn(scalatest, commonTest, scalacticMacro % "compile-internal, test-internal")

  lazy val genTheyTests = Project("genTheyTests", file("gentests/GenThey"))
    .settings(gentestsSharedSettings: _*)
    .settings(
      genTheyWordTask,
      sourceGenerators in Test <+=
        (baseDirectory, sourceManaged in Test, version, scalaVersion) map genFiles("genthey", "GenTheyWord.scala")(GenTheyWord.genTest)
    ).dependsOn(scalatest, commonTest, scalacticMacro % "compile-internal, test-internal")

  lazy val genContainTests1 = Project("genContainTests1", file("gentests/GenContain1"))
    .settings(gentestsSharedSettings: _*)
    .settings(
      genContainTask1,
      sourceGenerators in Test <+=
        (baseDirectory, sourceManaged in Test, version, scalaVersion) map genFiles("gencontain1", "GenContain1.scala")(GenContain1.genTest)
    ).dependsOn(scalatest, commonTest, scalacticMacro % "compile-internal, test-internal")

  lazy val genContainTests2 = Project("genContainTests2", file("gentests/GenContain2"))
    .settings(gentestsSharedSettings: _*)
    .settings(
      genContainTask2,
      sourceGenerators in Test <+=
        (baseDirectory, sourceManaged in Test, version, scalaVersion) map genFiles("gencontain2", "GenContain2.scala")(GenContain2.genTest)
    ).dependsOn(scalatest, commonTest, scalacticMacro % "compile-internal, test-internal")

  lazy val genSortedTests = Project("genSortedTests", file("gentests/GenSorted"))
    .settings(gentestsSharedSettings: _*)
    .settings(
      genSortedTask,
      sourceGenerators in Test <+=
        (baseDirectory, sourceManaged in Test, version, scalaVersion) map genFiles("gensorted", "GenSorted.scala")(GenSorted.genTest)
    ).dependsOn(scalatest, commonTest, scalacticMacro % "compile-internal, test-internal")

  lazy val genLoneElementTests = Project("genLoneElementTests", file("gentests/GenLoneElement"))
    .settings(gentestsSharedSettings: _*)
    .settings(
      genLoneElementTask,
      sourceGenerators in Test <+=
        (baseDirectory, sourceManaged in Test, version, scalaVersion) map genFiles("genloneelement", "GenLoneElement.scala")(GenLoneElement.genTest)
    ).dependsOn(scalatest, commonTest, scalacticMacro % "compile-internal, test-internal")

  lazy val genEmptyTests = Project("genEmptyTests", file("gentests/GenEmpty"))
    .settings(gentestsSharedSettings: _*)
    .settings(
      genEmptyTask,
      sourceGenerators in Test <+=
        (baseDirectory, sourceManaged in Test, version, scalaVersion) map genFiles("genempty", "GenEmpty.scala")(GenEmpty.genTest)
    ).dependsOn(scalatest, commonTest, scalacticMacro % "compile-internal, test-internal")

  lazy val gentests = Project("gentests", file("gentests"))
    .aggregate(genMustMatchersTests1, genMustMatchersTests2, genMustMatchersTests3, genMustMatchersTests4, genGenTests, genTablesTests, genInspectorsTests, genInspectorsShorthandsTests1,
               genInspectorsShorthandsTests2, genTheyTests, genContainTests1, genContainTests2, genSortedTests, genLoneElementTests, genEmptyTests)

  def genFiles(name: String, generatorSource: String)(gen: (File, String, String) => Unit)(basedir: File, outDir: File, theVersion: String, theScalaVersion: String): Seq[File] = {
    val tdir = outDir / "scala" / name
    val jdir = outDir / "java" / name
    val genSource = basedir / "project" / generatorSource

    def results = (tdir ** "*.scala").get ++ (jdir ** "*.java").get
    if (results.isEmpty || results.exists(_.lastModified < genSource.lastModified)) {
      tdir.mkdirs()
      gen(tdir, theVersion, theScalaVersion)
    }
    results
  }

  def genJavaFiles(name: String, generatorSource: String)(gen: (File, String, String) => Unit)(basedir: File, outDir: File, theVersion: String, theScalaVersion: String): Seq[File] = {
    val tdir = outDir / "java" / name
    val genSource = basedir / "project" / generatorSource

    def results = (tdir ** "*.java").get
    if (results.isEmpty || results.exists(_.lastModified < genSource.lastModified)) {
      tdir.mkdirs()
      gen(tdir, theVersion, theScalaVersion)
    }
    results
  }

  val genRegular1 = TaskKey[Unit]("genregular1", "Generate regular tests 1")
  val genRegularTask1 = genRegular1 <<= (sourceManaged in Compile, sourceManaged in Test, version, scalaVersion) map { (mainTargetDir: File, testTargetDir: File, theVersion: String, theScalaVersion: String) =>
    GenRegularTests1.genTest(new File(testTargetDir, "scala/genregular1"), theVersion, theScalaVersion)
  }

  val genRegular2 = TaskKey[Unit]("genregular2", "Generate regular tests 2")
  val genRegularTask2 = genRegular2 <<= (sourceManaged in Compile, sourceManaged in Test, version, scalaVersion) map { (mainTargetDir: File, testTargetDir: File, theVersion: String, theScalaVersion: String) =>
    GenRegularTests2.genTest(new File(testTargetDir, "scala/genregular2"), theVersion, theScalaVersion)
  }

  val genRegular3 = TaskKey[Unit]("genregular3", "Generate regular tests 3")
  val genRegularTask3 = genRegular3 <<= (sourceManaged in Compile, sourceManaged in Test, version, scalaVersion) map { (mainTargetDir: File, testTargetDir: File, theVersion: String, theScalaVersion: String) =>
    GenRegularTests3.genTest(new File(testTargetDir, "scala/genregular3"), theVersion, theScalaVersion)
  }

  val genRegular4 = TaskKey[Unit]("genregular4", "Generate regular tests 4")
  val genRegularTask4 = genRegular4 <<= (sourceManaged in Compile, sourceManaged in Test, version, scalaVersion) map { (mainTargetDir: File, testTargetDir: File, theVersion: String, theScalaVersion: String) =>
    GenRegularTests4.genTest(new File(testTargetDir, "scala/genregular4"), theVersion, theScalaVersion)
  }

  val genRegular5 = TaskKey[Unit]("genregular5", "Generate regular tests 5")
  val genRegularTask5 = genRegular5 <<= (sourceManaged in Compile, sourceManaged in Test, version, scalaVersion) map { (mainTargetDir: File, testTargetDir: File, theVersion: String, theScalaVersion: String) =>
    GenRegularTests5.genTest(new File(testTargetDir, "scala/genregular5"), theVersion, theScalaVersion)
  }
  
  val genMustMatchers = TaskKey[Unit]("genmatchers", "Generate Must Matchers")
  val genMustMatchersTask = genMustMatchers <<= (sourceManaged in Compile, sourceManaged in Test, name, version, scalaVersion) map { (mainTargetDir: File, testTargetDir: File, projName: String, theVersion: String, theScalaVersion: String) =>
    projName match {
      case "scalatest" =>
        GenMatchers.genMain(new File(mainTargetDir, "scala/genmatchers"), theVersion, theScalaVersion)
      case "genMustMatchersTests1" =>
        GenMustMatchersTests1.genTest(new File(testTargetDir, "scala/genmatchers1"), theVersion, theScalaVersion)
      case "genMustMatchersTests2" =>
        GenMustMatchersTests2.genTest(new File(testTargetDir, "scala/genmatchers2"), theVersion, theScalaVersion)
      case "genMustMatchersTests3" =>
        GenMustMatchersTests3.genTest(new File(testTargetDir, "scala/genmatchers3"), theVersion, theScalaVersion)
      case "genMustMatchersTests4" =>
        GenMustMatchersTests4.genTest(new File(testTargetDir, "scala/genmatchers4"), theVersion, theScalaVersion)
    }
  }
  val genGen = TaskKey[Unit]("gengen", "Generate Property Checks")
  val genGenTask = genGen <<= (sourceManaged in Compile, sourceManaged in Test, name, version, scalaVersion) map { (mainTargetDir: File, testTargetDir: File, projName: String, theVersion: String, theScalaVersion: String) =>
    projName match {
      case "scalatest" => 
        GenGen.genMain(new File(mainTargetDir, "scala/gengen"), theVersion, theScalaVersion)
      case "gentests" =>
        GenGen.genTest(new File(testTargetDir, "scala/gengen"), theVersion, theScalaVersion)
    }
  }
  
  val genTables = TaskKey[Unit]("gentables", "Generate Tables")
  val genTablesTask = genTables <<= (sourceManaged in Compile, sourceManaged in Test, name, version, scalaVersion) map { (mainTargetDir: File, testTargetDir: File, projName: String, theVersion: String, theScalaVersion: String) =>
    projName match {
      case "scalatest" => 
        GenTable.genMain(new File(mainTargetDir, "scala/gentables"), theVersion, theScalaVersion)
      case "gentests" => 
        GenTable.genTest(new File(testTargetDir, "scala/gentables"), theVersion, theScalaVersion)
    }
  }
  
  val genTheyWord = TaskKey[Unit]("genthey", "Generate They Word tests")
  val genTheyWordTask = genTheyWord <<= (sourceManaged in Compile, sourceManaged in Test, version, scalaVersion) map { (mainTargetDir: File, testTargetDir: File, theVersion: String, theScalaVersion: String) =>
    GenTheyWord.genTest(new File(testTargetDir, "scala/genthey"), theVersion, theScalaVersion)
  }
  
  val genInspectors = TaskKey[Unit]("geninspectors", "Generate Inspectors tests")
  val genInspectorsTask = genInspectors <<= (sourceManaged in Compile, sourceManaged in Test, version, scalaVersion) map { (mainTargetDir: File, testTargetDir: File, theVersion: String, theScalaVersion: String) =>
    GenInspectors.genTest(new File(testTargetDir, "scala/geninspectors"), theVersion, theScalaVersion)
  }

  val genInspectorsShorthands1 = TaskKey[Unit]("geninspectorsshorthands1", "Generate Inspectors Shorthands tests 1")
  val genInspectorsShorthandsTask1 = genInspectorsShorthands1 <<= (sourceManaged in Compile, sourceManaged in Test, version, scalaVersion) map { (mainTargetDir: File, testTargetDir: File, theVersion: String, theScalaVersion) =>
    GenInspectorsShorthands1.genTest(new File(testTargetDir, "scala/geninspectorsshorthands1"), theVersion, theScalaVersion)
  }

  val genInspectorsShorthands2 = TaskKey[Unit]("geninspectorsshorthands2", "Generate Inspectors Shorthands tests 2")
  val genInspectorsShorthandsTask2 = genInspectorsShorthands2 <<= (sourceManaged in Compile, sourceManaged in Test, version, scalaVersion) map { (mainTargetDir: File, testTargetDir: File, theVersion: String, theScalaVersion) =>
    GenInspectorsShorthands2.genTest(new File(testTargetDir, "scala/geninspectorsshorthands2"), theVersion, theScalaVersion)
  }
  
  val genFactories = TaskKey[Unit]("genfactories", "Generate Matcher Factories")
  val genFactoriesTask = genFactories <<= (sourceManaged in Compile, sourceManaged in Test, version, scalaVersion) map { (mainTargetDir: File, testTargetDir: File, theVersion: String, theScalaVersion: String) =>
    GenFactories.genMain(new File(mainTargetDir, "scala/genfactories"), theVersion, theScalaVersion)
  }

  val genCompatibleClasses = TaskKey[Unit]("gencompcls", "Generate Compatible Classes for Java 6 & 7")
  val genCompatibleClassesTask = genCompatibleClasses <<= (sourceManaged in Compile, sourceManaged in Test, version, scalaVersion) map { (mainTargetDir: File, testTargetDir: File, theVersion: String, theScalaVersion: String) =>
    GenCompatibleClasses.genMain(new File(mainTargetDir, "scala/gencompclass"), theVersion, theScalaVersion)
  }

  val genVersions = TaskKey[Unit]("genversions", "Generate Versions object")
  val genVersionsTask = genVersions <<= (sourceManaged in Compile, sourceManaged in Test, version, scalaVersion) map { (mainTargetDir: File, testTargetDir: File, theVersion: String, theScalaVersion: String) =>
    GenVersions.genScalaTestVersions(new File(mainTargetDir, "scala/gencompclass"), theVersion, theScalaVersion)
  }
  
  val genContain1 = TaskKey[Unit]("gencontain1", "Generate contain matcher tests 1")
  val genContainTask1 = genContain1 <<= (sourceManaged in Compile, sourceManaged in Test, version, scalaVersion) map { (mainTargetDir: File, testTargetDir: File, theVersion: String, theScalaVersion: String) =>
    GenContain1.genTest(new File(testTargetDir, "scala/gencontain1"), theVersion, theScalaVersion)
  }

  val genContain2 = TaskKey[Unit]("gencontain2", "Generate contain matcher tests 2")
  val genContainTask2 = genContain2 <<= (sourceManaged in Compile, sourceManaged in Test, version, scalaVersion) map { (mainTargetDir: File, testTargetDir: File, theVersion: String, theScalaVersion: String) =>
    GenContain2.genTest(new File(testTargetDir, "scala/gencontain2"), theVersion, theScalaVersion)
  }
  
  val genSorted = TaskKey[Unit]("gensorted", "Generate sorted matcher tests")
  val genSortedTask = genSorted <<= (sourceManaged in Compile, sourceManaged in Test, version, scalaVersion) map { (mainTargetDir: File, testTargetDir: File, theVersion: String, theScalaVersion: String) =>
    GenSorted.genTest(new File(testTargetDir, "scala/gensorted"), theVersion, theScalaVersion)
  }
  
  val genLoneElement = TaskKey[Unit]("genloneelement", "Generate lone element matcher tests")
  val genLoneElementTask = genLoneElement <<= (sourceManaged in Compile, sourceManaged in Test, version, scalaVersion) map { (mainTargetDir: File, testTargetDir: File, theVersion: String, theScalaVersion: String) =>
    GenLoneElement.genTest(new File(testTargetDir, "scala/genloneelement"), theVersion, theScalaVersion)
  }
  
  val genEmpty = TaskKey[Unit]("genempty", "Generate empty matcher tests")
  val genEmptyTask = genEmpty <<= (sourceManaged in Compile, sourceManaged in Test, version, scalaVersion) map { (mainTargetDir: File, testTargetDir: File, theVersion: String, theScalaVersion: String) =>
    GenEmpty.genTest(new File(testTargetDir, "scala/genempty"), theVersion, theScalaVersion)
  }

  val genCode = TaskKey[Unit]("gencode", "Generate Code, includes Must Matchers and They Word tests.")
  val genCodeTask = genCode <<= (sourceManaged in Compile, sourceManaged in Test, version, scalaVersion) map { (mainTargetDir: File, testTargetDir: File, theVersion: String, theScalaVersion: String) =>
    GenGen.genMain(new File(mainTargetDir, "scala/gengen"), theVersion, theScalaVersion)
    GenTable.genMain(new File(mainTargetDir, "scala/gentables"), theVersion, theScalaVersion)
    GenMatchers.genMain(new File(mainTargetDir, "scala/genmatchers"), theVersion, theScalaVersion)
    GenFactories.genMain(new File(mainTargetDir, "scala/genfactories"), theVersion, theScalaVersion)
  }

  //
  // Prepares source files for running scaladoc.
  //
  def genDocSources(srcFiles: Seq[File], 
                    srcDirs: Seq[File], 
                    docsrcDir: File): Seq[File] =
  {
    val scalaFiles =
      for {
        srcFile <- srcFiles
        if srcFile.name.endsWith(".scala")
      } yield {
        val srcPath = srcFile.getPath
        val maybeSourceFile = srcDirs.flatMap(srcFile.relativeTo).headOption
        maybeSourceFile match {
          case Some(docsrcFile) => copyDocFile(srcFile, new File(docsrcDir.asFile, docsrcFile.getPath))
          case None             => 
             throw new RuntimeException("unexpected source path ["+ srcPath +"] not relative to " + srcDirs.mkString("[", ", ", "]"))
        }
      }

    val javaSources = srcFiles.filter(_.name.endsWith(".java")).toSet
    val javaTagFiles = JavaTagDocumenter.docJavaTags(javaSources)

    scalaFiles ++ javaTagFiles
  }

  //
  // Copies a file, doing a little filtering along the way to make
  // destination file suitable for use in generating scaladocs.
  //
  // Returns destination file.
  //
  private def copyDocFile(srcFile: File, destFile: File): File = {
    if (!destFile.exists || (destFile.lastModified < srcFile.lastModified)) {
      IO.createDirectory(file(destFile.getParent))

      val writer = new PrintWriter(destFile)

      try {
        for (line <- Source.fromFile(srcFile).getLines)
          writer.println(line.replaceFirst("@Finders(.*)", ""))
      }
      finally { writer.close }
    }
    destFile
  }

  //
  // Adds customization to scaladocs.
  //
  // Appends additional css to template.css file and copies
  // additional gifs into lib directory.
  //
  // Note: found that adding new gifs into lib directory causes
  // doc task to rebuild scaladocs from scratch each time.
  // Without that it only rebuilds if needed.
  //
  def docTask(docDir: File, srcDir: File, projectName: String): File = {
    val docLibDir = docDir / "lib"
    val htmlSrcDir = srcDir / "html"
    val cssFile = docLibDir / "template.css"
    val addlCssFile = htmlSrcDir / "addl.css"

    val css = Source.fromFile(cssFile).mkString
    val addlCss = Source.fromFile(addlCssFile).mkString

    if (!css.contains("pre.stHighlighted")) {
      val writer = new PrintWriter(cssFile)

      try {
        writer.println(css)
        writer.println(addlCss)
      }
      finally { writer.close }
    }

    if (projectName == "scalatest") {
      (htmlSrcDir * "*.gif").get.foreach { gif =>
        IO.copyFile(gif, docLibDir / gif.name)
      }
    }
    docDir
  }

  lazy val projectTitle =
    settingKey[String]("Name of project to display in doc titles")

  lazy val docsrcDir =
    settingKey[File](
      "Directory to hold processed source files for generating scaladocs")

  val docsrcDirSetting =
     docsrcDir := target.value / "docsrc"

  val docSourcesSetting =
     sources in (Compile, doc) :=
       genDocSources((sources in Compile).value ++ (sources in scalacticMacro in Compile).value, 
                     Seq((sourceManaged in Compile).value, 
                         baseDirectory.value,
                         file(".").getCanonicalFile),
                     docsrcDir.value)

  val docScalacOptionsSetting =
    scalacOptions in (Compile, doc) ++= 
      Seq[String](
        "-Ymacro-no-expand", // avoids need to separate out macros in docsrc dir
        "-sourcepath", docsrcDir.value.getAbsolutePath,
        "-doc-title", projectTitle.value +" "+ releaseVersion,
        "-doc-source-url", docSourceUrl)

  val docTaskSetting =
    doc in Compile := docTask((doc in Compile).value,
                              (sourceDirectory in Compile).value,
                              name.value)
<<<<<<< HEAD

  val scalacticDocTaskSetting =
    doc in Compile := docTask((doc in Compile).value,
                              (sourceDirectory in Compile).value,
                              name.value)
}
// set scalacOptions in (Compile, console) += "-Xlog-implicits"
// set scalacOptions in (Compile, console) += "-Xlog-implicits"
// set scalacOptions in (Compile, console) += "-Xlog-implicits"
// set scalacOptions in (Compile, console) += "-nowarn"
=======
}
>>>>>>> 9d6dfab5
<|MERGE_RESOLUTION|>--- conflicted
+++ resolved
@@ -841,7 +841,6 @@
     doc in Compile := docTask((doc in Compile).value,
                               (sourceDirectory in Compile).value,
                               name.value)
-<<<<<<< HEAD
 
   val scalacticDocTaskSetting =
     doc in Compile := docTask((doc in Compile).value,
@@ -851,7 +850,4 @@
 // set scalacOptions in (Compile, console) += "-Xlog-implicits"
 // set scalacOptions in (Compile, console) += "-Xlog-implicits"
 // set scalacOptions in (Compile, console) += "-Xlog-implicits"
-// set scalacOptions in (Compile, console) += "-nowarn"
-=======
-}
->>>>>>> 9d6dfab5
+// set scalacOptions in (Compile, console) += "-nowarn"